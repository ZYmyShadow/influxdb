--- conflicted
+++ resolved
@@ -14,11 +14,8 @@
 // TSDBStoreMock is a mockable implementation of tsdb.Store.
 type TSDBStoreMock struct {
 	BackupShardFn             func(id uint64, since time.Time, w io.Writer) error
-<<<<<<< HEAD
 	BackupSeriesFileFn        func(database string, w io.Writer) error
-=======
 	ExportShardFn             func(id uint64, ExportStart time.Time, ExportEnd time.Time, w io.Writer) error
->>>>>>> a0b2195d
 	CloseFn                   func() error
 	CreateShardFn             func(database, policy string, shardID uint64, enabled bool) error
 	CreateShardSnapshotFn     func(id uint64) (string, error)
@@ -55,13 +52,11 @@
 func (s *TSDBStoreMock) BackupShard(id uint64, since time.Time, w io.Writer) error {
 	return s.BackupShardFn(id, since, w)
 }
-<<<<<<< HEAD
 func (s *TSDBStoreMock) BackupSeriesFile(database string, w io.Writer) error {
 	return s.BackupSeriesFileFn(database, w)
-=======
+}
 func (s *TSDBStoreMock) ExportShard(id uint64, ExportStart time.Time, ExportEnd time.Time, w io.Writer) error {
 	return s.ExportShardFn(id, ExportStart, ExportEnd, w)
->>>>>>> a0b2195d
 }
 func (s *TSDBStoreMock) Close() error { return s.CloseFn() }
 func (s *TSDBStoreMock) CreateShard(database string, retentionPolicy string, shardID uint64, enabled bool) error {
