--- conflicted
+++ resolved
@@ -9,11 +9,8 @@
 ### UI Improvements
   1. [#1508](https://github.com/influxdata/chronograf/pull/1508): The enter and escape keys now perform as expected when renaming dashboard headers.
   1. [#1524](https://github.com/influxdata/chronograf/pull/1524): Rewrite UI copy in Kapacitor Node configuration to be more clear
-<<<<<<< HEAD
   1. [#1549](https://github.com/influxdata/chronograf/pull/1549): Reset graph zoom when a new time range is selected
-=======
   1. [#1544](https://github.com/influxdata/chronograf/pull/1544): Upgrade to new version of Influx Theme, remove excess stylesheets
->>>>>>> c2525e5b
 
 ## v1.3.1.0 [2017-05-22]
 
