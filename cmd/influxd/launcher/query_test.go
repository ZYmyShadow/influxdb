package launcher_test

import (
	"bytes"
	"context"
	"errors"
	"fmt"
	"html/template"
	"io"
	"math/rand"
	nethttp "net/http"
	"strings"
	"sync"
	"testing"
	"time"

	"github.com/influxdata/flux"
	"github.com/influxdata/flux/execute"
	"github.com/influxdata/flux/execute/executetest"
	"github.com/influxdata/flux/lang"
	"github.com/influxdata/flux/runtime"
	"github.com/influxdata/flux/values"
	"github.com/influxdata/influxdb"
	"github.com/influxdata/influxdb/cmd/influxd/launcher"
	phttp "github.com/influxdata/influxdb/http"
	"github.com/influxdata/influxdb/kit/prom"
	"github.com/influxdata/influxdb/query"
)

func TestLauncher_Write_Query_FieldKey(t *testing.T) {
	be := launcher.RunTestLauncherOrFail(t, ctx)
	be.SetupOrFail(t)
	defer be.ShutdownOrFail(t, ctx)

	resp, err := nethttp.DefaultClient.Do(
		be.MustNewHTTPRequest(
			"POST",
			fmt.Sprintf("/api/v2/write?org=%s&bucket=%s", be.Org.ID, be.Bucket.ID),
			`cpu,region=west,server=a v0=1.2
cpu,region=west,server=b v0=33.2
cpu,region=east,server=b,area=z v1=100.0
disk,regions=north,server=b v1=101.2
mem,server=b value=45.2`))
	if err != nil {
		t.Fatal(err)
	}
	defer func() {
		if err := resp.Body.Close(); err != nil {
			t.Error(err)
		}
	}()
	if resp.StatusCode != 204 {
		t.Fatal("failed call to write points")
	}

	rawQ := fmt.Sprintf(`from(bucket:"%s")
	|> range(start:-1m)
	|> filter(fn: (r) => r._measurement ==  "cpu" and (r._field == "v1" or r._field == "v0"))
	|> group(columns:["_time", "_value"], mode:"except")
	`, be.Bucket.Name)

	// Expected keys:
	//
	// _measurement=cpu,region=west,server=a,_field=v0
	// _measurement=cpu,region=west,server=b,_field=v0
	// _measurement=cpu,region=east,server=b,area=z,_field=v1
	//
	results := be.MustExecuteQuery(rawQ)
	defer results.Done()
	results.First(t).HasTablesWithCols([]int{4, 4, 5})
}

// This test initialises a default launcher writes some data,
// and checks that the queried results contain the expected number of tables
// and expected number of columns.
func TestLauncher_WriteV2_Query(t *testing.T) {
	be := launcher.RunTestLauncherOrFail(t, ctx)
	be.SetupOrFail(t)
	defer be.ShutdownOrFail(t, ctx)

	// The default gateway instance inserts some values directly such that ID lookups seem to break,
	// so go the roundabout way to insert things correctly.
	req := be.MustNewHTTPRequest(
		"POST",
		fmt.Sprintf("/api/v2/write?org=%s&bucket=%s", be.Org.ID, be.Bucket.ID),
		fmt.Sprintf("ctr n=1i %d", time.Now().UnixNano()),
	)
	phttp.SetToken(be.Auth.Token, req)

	resp, err := nethttp.DefaultClient.Do(req)
	if err != nil {
		t.Fatal(err)
	}
	defer func() {
		if err := resp.Body.Close(); err != nil {
			t.Error(err)
		}
	}()

	if resp.StatusCode != nethttp.StatusNoContent {
		buf := new(bytes.Buffer)
		if _, err := io.Copy(buf, resp.Body); err != nil {
			t.Fatalf("Could not read body: %s", err)
		}
		t.Fatalf("exp status %d; got %d, body: %s", nethttp.StatusNoContent, resp.StatusCode, buf.String())
	}

	res := be.MustExecuteQuery(fmt.Sprintf(`from(bucket:"%s") |> range(start:-5m)`, be.Bucket.Name))
	defer res.Done()
	res.HasTableCount(t, 1)
}

func getMemoryUnused(t *testing.T, reg *prom.Registry) int64 {
	t.Helper()

	ms, err := reg.Gather()
	if err != nil {
		t.Fatal(err)
	}
	for _, m := range ms {
		if m.GetName() == "query_control_memory_unused_bytes" {
			return int64(*m.GetMetric()[0].Gauge.Value)
		}
	}
	t.Errorf("query metric for unused memory not found")
	return 0
}

func checkMemoryUsed(t *testing.T, l *launcher.TestLauncher, concurrency, initial int) {
	t.Helper()

	got := l.QueryController().GetUsedMemoryBytes()
	// base memory used is equal to initial memory bytes * concurrency.
	if want := int64(concurrency * initial); want != got {
		t.Errorf("expected used memory %d, got %d", want, got)
	}
}

<<<<<<< HEAD
	// compile a from query and get the spec
	qs := fmt.Sprintf(`from(bucket:"%s") |> range(start:-5m)`, l.Bucket.Name)
	pkg, err := runtime.ParseToJSON(qs)
=======
func writeBytes(t *testing.T, l *launcher.TestLauncher, tagValue string, bs int) int {
	// When represented in Flux, every point is:
	//    1 byte _measurement ("m")
	//	+ 1 byte _field ("f")
	//  + 8 bytes _value
	//  + len(tagValue) bytes
	//  + 8 bytes _time
	//  + 8 bytes _start
	//  + 8 bytes _stop
	//  ---------------------------
	//  = 34 + len(tag) bytes
	pointSize := 34 + len(tagValue)
	if bs < pointSize {
		bs = pointSize
	}
	n := bs / pointSize
	if n*pointSize < bs {
		n++
	}
	sb := strings.Builder{}
	for i := 0; i < n; i++ {
		sb.WriteString(fmt.Sprintf(`m,t=%s f=%di %d`, tagValue, i*100, time.Now().UnixNano()))
		sb.WriteRune('\n')
	}
	l.WritePointsOrFail(t, sb.String())
	return n * pointSize
}

type data struct {
	Bucket   string
	TagValue string
	Sleep    string
	verbose  bool
}

type queryOption func(d *data)

func withTagValue(tv string) queryOption {
	return func(d *data) {
		d.TagValue = tv
	}
}

func withSleep(s time.Duration) queryOption {
	return func(d *data) {
		d.Sleep = flux.ConvertDuration(s).String()
	}
}

func queryPoints(ctx context.Context, t *testing.T, l *launcher.TestLauncher, opts ...queryOption) error {
	d := &data{
		Bucket: l.Bucket.Name,
	}
	for _, opt := range opts {
		opt(d)
	}
	tmpls := `from(bucket: "{{ .Bucket }}")
	|> range(start:-5m)
	{{- if .TagValue }}
	// this must be pushed down to avoid unnecessary memory allocations.
	|> filter(fn: (r) => r.t == "{{ .TagValue }}")
	{{- end}}
	// ensure we load everything into memory.
	|> sort(columns: ["_time"])
	{{- if .Sleep }}
	// now that you have everything in memory, you can sleep.
	|> sleep(duration: {{ .Sleep }})
	{{- end}}`
	tmpl, err := template.New("test-query").Parse(tmpls)
	if err != nil {
		return err
	}
	bs := new(bytes.Buffer)
	if err := tmpl.Execute(bs, d); err != nil {
		return err
	}
	qs := bs.String()
	if d.verbose {
		t.Logf("query:\n%s", qs)
	}
	pkg, err := flux.Parse(qs)
>>>>>>> d38d4786
	if err != nil {
		t.Fatal(err)
	}
	req := &query.Request{
		Authorization:  l.Auth,
		OrganizationID: l.Org.ID,
		Compiler: lang.ASTCompiler{
			AST: pkg,
		},
	}
	return l.QueryAndNopConsume(ctx, req)
}

// This test:
//  - initializes a default launcher and sets memory limits;
//  - writes some data;
//  - queries the data;
//  - verifies that the query fails (or not) and that the memory was de-allocated.
func TestLauncher_QueryMemoryLimits(t *testing.T) {
	tcs := []struct {
		name           string
		args           []string
		err            bool
		querySizeBytes int
		// max_memory - per_query_memory * concurrency
		unusedMemoryBytes int
	}{
		{
			name: "ok - initial memory bytes, memory bytes, and max memory set",
			args: []string{
				"--query-concurrency", "1",
				"--query-initial-memory-bytes", "100",
				"--query-max-memory-bytes", "1048576", // 1MB
			},
			querySizeBytes:    30000,
			err:               false,
			unusedMemoryBytes: 1048476,
		},
		{
			name: "error - memory bytes and max memory set",
			args: []string{
				"--query-concurrency", "1",
				"--query-memory-bytes", "1",
				"--query-max-memory-bytes", "100",
			},
			querySizeBytes:    2,
			err:               true,
			unusedMemoryBytes: 99,
		},
		{
			name: "error - initial memory bytes and max memory set",
			args: []string{
				"--query-concurrency", "1",
				"--query-initial-memory-bytes", "1",
				"--query-max-memory-bytes", "100",
			},
			querySizeBytes:    101,
			err:               true,
			unusedMemoryBytes: 99,
		},
		{
			name: "error - initial memory bytes, memory bytes, and max memory set",
			args: []string{
				"--query-concurrency", "1",
				"--query-initial-memory-bytes", "1",
				"--query-memory-bytes", "50",
				"--query-max-memory-bytes", "100",
			},
			querySizeBytes:    51,
			err:               true,
			unusedMemoryBytes: 99,
		},
	}

	for _, tc := range tcs {
		t.Run(tc.name, func(t *testing.T) {
			l := launcher.RunTestLauncherOrFail(t, ctx, tc.args...)
			l.SetupOrFail(t)
			defer l.ShutdownOrFail(t, ctx)

			const tagValue = "t0"
			writeBytes(t, l, tagValue, tc.querySizeBytes)
			if err := queryPoints(context.Background(), t, l, withTagValue(tagValue)); err != nil {
				if tc.err {
					if !strings.Contains(err.Error(), "allocation limit reached") {
						t.Errorf("query errored with unexpected error: %v", err)
					}
				} else {
					t.Errorf("unexpected error: %v", err)
				}
			} else if tc.err {
				t.Errorf("expected error, got successful query execution")
			}

			reg := l.Registry()
			got := getMemoryUnused(t, reg)
			want := int64(tc.unusedMemoryBytes)
			if want != got {
				t.Errorf("expected unused memory %d, got %d", want, got)
			}
		})
	}
}

// This test:
//  - initializes a default launcher and sets memory limits;
//  - writes some data;
//  - launches a query that does not error;
//  - launches a query that gets canceled while executing;
//  - launches a query that does not error;
//  - verifies after each query run the used memory.
func TestLauncher_QueryMemoryManager_ExceedMemory(t *testing.T) {
	t.Skip("this test is flaky, occasionally get error: \"memory allocation limit reached\" on OK query")

	l := launcher.RunTestLauncherOrFail(t, ctx,
		"--log-level", "error",
		"--query-concurrency", "1",
		"--query-initial-memory-bytes", "100",
		"--query-memory-bytes", "50000",
		"--query-max-memory-bytes", "200000",
	)
	l.SetupOrFail(t)
	defer l.ShutdownOrFail(t, ctx)

	// One tag does not exceed memory.
	const tOK = "t0"
	writeBytes(t, l, tOK, 10000)
	// The other does.
	const tKO = "t1"
	writeBytes(t, l, tKO, 50001)

	if err := queryPoints(context.Background(), t, l, withTagValue(tOK)); err != nil {
		t.Errorf("unexpected error: %v", err)
	}
	checkMemoryUsed(t, l, 1, 100)
	if err := queryPoints(context.Background(), t, l, withTagValue(tKO)); err != nil {
		if !strings.Contains(err.Error(), "allocation limit reached") {
			t.Errorf("query errored with unexpected error: %v", err)
		}
	} else {
		t.Errorf("unexpected error: %v", err)
	}
	checkMemoryUsed(t, l, 1, 100)
	if err := queryPoints(context.Background(), t, l, withTagValue(tOK)); err != nil {
		t.Errorf("unexpected error: %v", err)
	}
	checkMemoryUsed(t, l, 1, 100)
}

// This test:
//  - initializes a default launcher and sets memory limits;
//  - writes some data;
//  - launches a query that does not error;
//  - launches a query and cancels its context;
//  - launches a query that does not error;
//  - verifies after each query run the used memory.
func TestLauncher_QueryMemoryManager_ContextCanceled(t *testing.T) {
	t.Skip("this test is flaky, occasionally get error: \"memory allocation limit reached\"")

	l := launcher.RunTestLauncherOrFail(t, ctx,
		"--log-level", "error",
		"--query-concurrency", "1",
		"--query-initial-memory-bytes", "100",
		"--query-memory-bytes", "50000",
		"--query-max-memory-bytes", "200000",
	)
	l.SetupOrFail(t)
	defer l.ShutdownOrFail(t, ctx)

	const tag = "t0"
	writeBytes(t, l, tag, 10000)

	if err := queryPoints(context.Background(), t, l, withTagValue(tag)); err != nil {
		t.Errorf("unexpected error: %v", err)
	}
	checkMemoryUsed(t, l, 1, 100)
	ctx, cancel := context.WithTimeout(context.Background(), 2*time.Second)
	defer cancel()
	if err := queryPoints(ctx, t, l, withSleep(4*time.Second)); err == nil {
		t.Errorf("expected error got none")
	}
	checkMemoryUsed(t, l, 1, 100)
	if err := queryPoints(context.Background(), t, l, withTagValue(tag)); err != nil {
		t.Errorf("unexpected error: %v", err)
	}
	checkMemoryUsed(t, l, 1, 100)
}

// This test:
//  - initializes a default launcher and sets memory limits;
//  - writes some data;
//  - launches (concurrently) a mixture of
//    - OK queries;
//    - queries that exceed the memory limit;
//    - queries that get canceled;
//  - verifies the used memory.
// Concurrency limit is set to 1, so only 1 query runs at a time and the others are queued.
// OK queries do not overcome the soft limit, so that they can run concurrently with the ones that exceed limits.
// The aim of this test is to verify that memory tracking works properly in the controller,
// even in the case of concurrent/queued queries.
func TestLauncher_QueryMemoryManager_ConcurrentQueries(t *testing.T) {
	t.Skip("this test is flaky, occasionally get error: \"dial tcp 127.0.0.1:59654: connect: connection reset by peer\"")

	l := launcher.RunTestLauncherOrFail(t, ctx,
		"--log-level", "error",
		"--query-queue-size", "1024",
		"--query-concurrency", "1",
		"--query-initial-memory-bytes", "10000",
		"--query-memory-bytes", "50000",
		"--query-max-memory-bytes", "200000",
	)
	l.SetupOrFail(t)
	defer l.ShutdownOrFail(t, ctx)

	// One tag does not exceed memory.
	// The size is below the soft limit, so that querying this bucket never fail.
	const tSmall = "t0"
	writeBytes(t, l, tSmall, 9000)
	// The other exceeds memory per query.
	const tBig = "t1"
	writeBytes(t, l, tBig, 100000)

	const nOK = 100
	const nMemExceeded = 100
	const nContextCanceled = 100
	nTotalQueries := nOK + nMemExceeded + nContextCanceled

	// In order to increase the variety of the load, store and shuffle queries.
	qs := make([]func(), 0, nTotalQueries)
	// Flock of OK queries.
	for i := 0; i < nOK; i++ {
		qs = append(qs, func() {
			if err := queryPoints(context.Background(), t, l, withTagValue(tSmall)); err != nil {
				t.Errorf("unexpected error (ok-query %d): %v", i, err)
			}
		})
	}
	// Flock of big queries.
	for i := 0; i < nMemExceeded; i++ {
		qs = append(qs, func() {
			if err := queryPoints(context.Background(), t, l, withTagValue(tBig)); err == nil {
				t.Errorf("expected error got none (high-memory-query %d)", i)
			} else if !strings.Contains(err.Error(), "allocation limit reached") {
				t.Errorf("got wrong error (high-memory-query %d): %v", i, err)
			}
		})
	}
	// Flock of context canceled queries.
	for i := 0; i < nContextCanceled; i++ {
		qs = append(qs, func() {
			ctx, cancel := context.WithTimeout(context.Background(), 2*time.Second)
			defer cancel()
			if err := queryPoints(ctx, t, l, withTagValue(tSmall), withSleep(4*time.Second)); err == nil {
				t.Errorf("expected error got none (context-canceled-query %d)", i)
			} else if !strings.Contains(err.Error(), "context") {
				t.Errorf("got wrong error (context-canceled-query %d): %v", i, err)
			}
		})
	}
	rand.Shuffle(len(qs), func(i, j int) { qs[i], qs[j] = qs[j], qs[i] })

	wg := sync.WaitGroup{}
	wg.Add(nTotalQueries)
	for i, q := range qs {
		qs[i] = func() {
			defer wg.Done()
			q()
		}
	}
	for _, q := range qs {
		go q()
	}
	wg.Wait()
	checkMemoryUsed(t, l, 1, 10000)
}

func TestLauncher_Query_LoadSecret_Success(t *testing.T) {
	l := launcher.RunTestLauncherOrFail(t, ctx)
	l.SetupOrFail(t)
	defer l.ShutdownOrFail(t, ctx)

	const key, value = "mytoken", "secrettoken"
	if err := l.SecretService().PutSecret(ctx, l.Org.ID, key, value); err != nil {
		t.Fatalf("unexpected error: %s", err)
	}

	// write one point so we can use it
	l.WritePointsOrFail(t, fmt.Sprintf(`m,k=v1 f=%di %d`, 0, time.Now().UnixNano()))

	// we expect this request to succeed
	req := &query.Request{
		Authorization:  l.Auth,
		OrganizationID: l.Org.ID,
		Compiler: lang.FluxCompiler{
			Query: fmt.Sprintf(`
import "influxdata/influxdb/secrets"

token = secrets.get(key: "mytoken")
from(bucket: "%s")
	|> range(start: -5m)
	|> set(key: "token", value: token)
`, l.Bucket.Name),
		},
	}
	if err := l.QueryAndConsume(ctx, req, func(r flux.Result) error {
		return r.Tables().Do(func(tbl flux.Table) error {
			return tbl.Do(func(cr flux.ColReader) error {
				j := execute.ColIdx("token", cr.Cols())
				if j == -1 {
					return errors.New("cannot find table column \"token\"")
				}

				for i := 0; i < cr.Len(); i++ {
					v := execute.ValueForRow(cr, i, j)
					if got, want := v, values.NewString("secrettoken"); !got.Equal(want) {
						t.Errorf("unexpected value at row %d -want/+got:\n\t- %v\n\t+ %v", i, got, want)
					}
				}
				return nil
			})
		})
	}); err != nil {
		t.Fatalf("unexpected error: %s", err)
	}
}

func TestLauncher_Query_LoadSecret_Forbidden(t *testing.T) {
	l := launcher.RunTestLauncherOrFail(t, ctx)
	l.SetupOrFail(t)
	defer l.ShutdownOrFail(t, ctx)

	const key, value = "mytoken", "secrettoken"
	if err := l.SecretService().PutSecret(ctx, l.Org.ID, key, value); err != nil {
		t.Fatalf("unexpected error: %s", err)
	}

	// write one point so we can use it
	l.WritePointsOrFail(t, fmt.Sprintf(`m,k=v1 f=%di %d`, 0, time.Now().UnixNano()))

	auth := &influxdb.Authorization{
		OrgID:  l.Org.ID,
		UserID: l.User.ID,
		Permissions: []influxdb.Permission{
			{
				Action: influxdb.ReadAction,
				Resource: influxdb.Resource{
					Type:  influxdb.BucketsResourceType,
					ID:    &l.Bucket.ID,
					OrgID: &l.Org.ID,
				},
			},
		},
	}
	if err := l.AuthorizationService(t).CreateAuthorization(ctx, auth); err != nil {
		t.Fatalf("unexpected error creating authorization: %s", err)
	}
	l.Auth = auth

	// we expect this request to succeed
	req := &query.Request{
		Authorization:  l.Auth,
		OrganizationID: l.Org.ID,
		Compiler: lang.FluxCompiler{
			Query: fmt.Sprintf(`
import "influxdata/influxdb/secrets"

token = secrets.get(key: "mytoken")
from(bucket: "%s")
	|> range(start: -5m)
	|> set(key: "token", value: token)
`, l.Bucket.Name),
		},
	}
	if err := l.QueryAndNopConsume(ctx, req); err == nil {
		t.Error("expected error")
	} else if got, want := influxdb.ErrorCode(err), influxdb.EUnauthorized; got != want {
		t.Errorf("unexpected error code -want/+got:\n\t- %v\n\t+ %v", got, want)
	}
}

// We need a separate test for dynamic queries because our Flux e2e tests cannot test them now.
// Indeed, tableFind would fail while initializing the data in the input bucket, because the data is not
// written, and tableFind would complain not finding the tables.
// This will change once we make side effects drive execution and remove from/to concurrency in our e2e tests.
// See https://github.com/influxdata/flux/issues/1799.
func TestLauncher_DynamicQuery(t *testing.T) {
	l := launcher.RunTestLauncherOrFail(t, ctx)
	l.SetupOrFail(t)
	defer l.ShutdownOrFail(t, ctx)

	l.WritePointsOrFail(t, `
m0,k=k0 f=0i 0
m0,k=k0 f=1i 1
m0,k=k0 f=2i 2
m0,k=k0 f=3i 3
m0,k=k0 f=4i 4
m0,k=k1 f=5i 5
m0,k=k1 f=6i 6
m1,k=k0 f=5i 7
m1,k=k2 f=0i 8
m1,k=k0 f=6i 9
m1,k=k1 f=6i 10
m1,k=k0 f=7i 11
m1,k=k0 f=5i 12
m1,k=k1 f=8i 13
m1,k=k2 f=9i 14
m1,k=k3 f=5i 15`)

	// How many points do we have in stream2 with the same values of the ones in the table with key k0 in stream1?
	// The only point matching the description is `m1,k=k2 f=0i 8`, because its value is in the set [0, 1, 2, 3, 4].
	dq := fmt.Sprintf(`
stream1 = from(bucket: "%s") |> range(start: 0) |> filter(fn: (r) => r._measurement == "m0" and r._field == "f")
stream2 = from(bucket: "%s") |> range(start: 0) |> filter(fn: (r) => r._measurement == "m1" and r._field == "f")
col = stream1 |> tableFind(fn: (key) => key.k == "k0") |> getColumn(column: "_value")
// Here is where dynamicity kicks in.
stream2 |> filter(fn: (r) => contains(value: r._value, set: col)) |> group() |> count() |> yield(name: "dynamic")`,
		l.Bucket.Name, l.Bucket.Name)
	req := &query.Request{
		Authorization:  l.Auth,
		OrganizationID: l.Org.ID,
		Compiler:       lang.FluxCompiler{Query: dq},
	}
	noRes := 0
	if err := l.QueryAndConsume(ctx, req, func(r flux.Result) error {
		noRes++
		if n := r.Name(); n != "dynamic" {
			t.Fatalf("got unexpected result: %s", n)
		}
		noTables := 0
		if err := r.Tables().Do(func(tbl flux.Table) error {
			return tbl.Do(func(cr flux.ColReader) error {
				noTables++
				j := execute.ColIdx("_value", cr.Cols())
				if j == -1 {
					return errors.New("cannot find table column \"_value\"")
				}
				if want := 1; cr.Len() != want {
					t.Fatalf("wrong number of rows in table: -want/+got:\n\t- %d\n\t+ %d", want, cr.Len())
				}
				v := execute.ValueForRow(cr, 0, j)
				if got, want := v, values.NewInt(1); !got.Equal(want) {
					t.Errorf("unexpected value at row %d -want/+got:\n\t- %v\n\t+ %v", 0, want, got)
				}
				return nil
			})
		}); err != nil {
			return err
		}
		if want := 1; noTables != want {
			t.Fatalf("wrong number of tables in result: -want/+got:\n\t- %d\n\t+ %d", want, noRes)
		}
		return nil
	}); err != nil {
		t.Fatalf("unexpected error: %s", err)
	}
	if want := 1; noRes != want {
		t.Fatalf("wrong number of results: -want/+got:\n\t- %d\n\t+ %d", want, noRes)
	}
}

func TestLauncher_Query_ExperimentalTo(t *testing.T) {
	l := launcher.RunTestLauncherOrFail(t, ctx)
	l.SetupOrFail(t)
	defer l.ShutdownOrFail(t, ctx)

	// Last row of data tests nil field value
	data := `
#datatype,string,long,dateTime:RFC3339,double,string,string,string,string
#group,false,false,false,false,true,true,true,true
#default,_result,,,,,,,
,result,table,_time,_value,_field,_measurement,cpu,host
,,0,2018-05-22T19:53:26Z,1.0,usage_guest,cpu,cpu-total,host.local
,,0,2018-05-22T19:53:36Z,1.1,usage_guest,cpu,cpu-total,host.local
,,1,2018-05-22T19:53:26Z,2.0,usage_guest_nice,cpu,cpu-total,host.local
,,1,2018-05-22T19:53:36Z,2.1,usage_guest_nice,cpu,cpu-total,host.local
,,2,2018-05-22T19:53:26Z,91.7364670583823,usage_idle,cpu,cpu-total,host.local
,,2,2018-05-22T19:53:36Z,89.51118889861233,usage_idle,cpu,cpu-total,host.local
,,3,2018-05-22T19:53:26Z,3.0,usage_iowait,cpu,cpu-total,host.local
,,3,2018-05-22T19:53:36Z,,usage_iowait,cpu,cpu-total,host.local
`
	pivotQuery := fmt.Sprintf(`
import "csv"
import "experimental"
import "influxdata/influxdb/v1"
csv.from(csv: "%s")
    |> range(start: 2018-05-21T00:00:00Z, stop: 2018-05-23T00:00:00Z)
    |> v1.fieldsAsCols()
`, data)
	res := l.MustExecuteQuery(pivotQuery)
	defer res.Done()
	pivotedResultIterator := flux.NewSliceResultIterator(res.Results)

	toQuery := pivotQuery + fmt.Sprintf(`|> experimental.to(bucket: "%s", org: "%s") |> yield(name: "_result")`,
		l.Bucket.Name, l.Org.Name)
	res = l.MustExecuteQuery(toQuery)
	defer res.Done()
	toOutputResultIterator := flux.NewSliceResultIterator(res.Results)

	// Make sure that experimental.to() echoes its input to its output
	if err := executetest.EqualResultIterators(pivotedResultIterator, toOutputResultIterator); err != nil {
		t.Fatal(err)
	}

	csvQuery := fmt.Sprintf(`
import "csv"
csv.from(csv: "%s")
  |> filter(fn: (r) => exists r._value)
`,
		data)
	res = l.MustExecuteQuery(csvQuery)
	defer res.Done()
	csvResultIterator := flux.NewSliceResultIterator(res.Results)

	fromQuery := fmt.Sprintf(`
from(bucket: "%s")
  |> range(start: 2018-05-15T00:00:00Z, stop: 2018-06-01T00:00:00Z)
  |> drop(columns: ["_start", "_stop"])
`,
		l.Bucket.Name)
	res = l.MustExecuteQuery(fromQuery)
	defer res.Done()
	fromResultIterator := flux.NewSliceResultIterator(res.Results)

	// Make sure that the data we stored matches the CSV
	if err := executetest.EqualResultIterators(csvResultIterator, fromResultIterator); err != nil {
		t.Fatal(err)
	}
}<|MERGE_RESOLUTION|>--- conflicted
+++ resolved
@@ -136,11 +136,6 @@
 	}
 }
 
-<<<<<<< HEAD
-	// compile a from query and get the spec
-	qs := fmt.Sprintf(`from(bucket:"%s") |> range(start:-5m)`, l.Bucket.Name)
-	pkg, err := runtime.ParseToJSON(qs)
-=======
 func writeBytes(t *testing.T, l *launcher.TestLauncher, tagValue string, bs int) int {
 	// When represented in Flux, every point is:
 	//    1 byte _measurement ("m")
@@ -221,8 +216,7 @@
 	if d.verbose {
 		t.Logf("query:\n%s", qs)
 	}
-	pkg, err := flux.Parse(qs)
->>>>>>> d38d4786
+	pkg, err := runtime.ParseToJSON(qs)
 	if err != nil {
 		t.Fatal(err)
 	}
