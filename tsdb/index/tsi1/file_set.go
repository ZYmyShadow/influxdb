--- conflicted
+++ resolved
@@ -168,13 +168,12 @@
 	return a
 }
 
-<<<<<<< HEAD
-=======
-// SeriesIterator returns an iterator over all series in the index.
-func (fs *FileSet) SeriesIterator() tsdb.SeriesIterator {
-	a := make([]tsdb.SeriesIterator, 0, len(fs.files))
-	for _, f := range fs.files {
-		itr := f.SeriesIterator()
+/*
+// SeriesIDIterator returns an iterator over all series in the index.
+func (fs *FileSet) SeriesIDIterator() tsdb.SeriesIDIterator {
+	a := make([]tsdb.SeriesIDIterator, 0, len(fs.files))
+	for _, f := range fs.files {
+		itr := f.SeriesIDIterator()
 		if itr == nil {
 			continue
 		}
@@ -182,8 +181,8 @@
 	}
 	return FilterUndeletedSeriesIterator(MergeSeriesIterators(a...))
 }
-
->>>>>>> 97ab61ad
+*/
+
 // Measurement returns a measurement by name.
 func (fs *FileSet) Measurement(name []byte) MeasurementElem {
 	for _, f := range fs.files {
@@ -212,13 +211,8 @@
 
 // MeasurementSeriesIDIterator returns an iterator over all non-tombstoned series
 // in the index for the provided measurement.
-<<<<<<< HEAD
-func (fs *FileSet) MeasurementSeriesIDIterator(name []byte) SeriesIDIterator {
-	a := make([]SeriesIDIterator, 0, len(fs.files))
-=======
-func (fs *FileSet) MeasurementSeriesIterator(name []byte) tsdb.SeriesIterator {
-	a := make([]tsdb.SeriesIterator, 0, len(fs.files))
->>>>>>> 97ab61ad
+func (fs *FileSet) MeasurementSeriesIDIterator(name []byte) tsdb.SeriesIDIterator {
+	a := make([]tsdb.SeriesIDIterator, 0, len(fs.files))
 	for _, f := range fs.files {
 		itr := f.MeasurementSeriesIDIterator(name)
 		if itr != nil {
@@ -395,15 +389,9 @@
 	return ss
 }
 
-<<<<<<< HEAD
 // TagKeySeriesIDIterator returns a series iterator for all values across a single key.
-func (fs *FileSet) TagKeySeriesIDIterator(name, key []byte) SeriesIDIterator {
-	a := make([]SeriesIDIterator, 0, len(fs.files))
-=======
-// TagKeySeriesIterator returns a series iterator for all values across a single key.
-func (fs *FileSet) TagKeySeriesIterator(name, key []byte) tsdb.SeriesIterator {
-	a := make([]tsdb.SeriesIterator, 0, len(fs.files))
->>>>>>> 97ab61ad
+func (fs *FileSet) TagKeySeriesIDIterator(name, key []byte) tsdb.SeriesIDIterator {
+	a := make([]tsdb.SeriesIDIterator, 0, len(fs.files))
 	for _, f := range fs.files {
 		itr := f.TagKeySeriesIDIterator(name, key)
 		if itr != nil {
@@ -445,15 +433,9 @@
 	return MergeTagValueIterators(a...)
 }
 
-<<<<<<< HEAD
 // TagValueSeriesIDIterator returns a series iterator for a single tag value.
-func (fs *FileSet) TagValueSeriesIDIterator(name, key, value []byte) SeriesIDIterator {
-	a := make([]SeriesIDIterator, 0, len(fs.files))
-=======
-// TagValueSeriesIterator returns a series iterator for a single tag value.
-func (fs *FileSet) TagValueSeriesIterator(name, key, value []byte) tsdb.SeriesIterator {
-	a := make([]tsdb.SeriesIterator, 0, len(fs.files))
->>>>>>> 97ab61ad
+func (fs *FileSet) TagValueSeriesIDIterator(name, key, value []byte) tsdb.SeriesIDIterator {
+	a := make([]tsdb.SeriesIDIterator, 0, len(fs.files))
 	for _, f := range fs.files {
 		itr := f.TagValueSeriesIDIterator(name, key, value)
 		if itr != nil {
@@ -465,11 +447,7 @@
 
 // MatchTagValueSeriesIDIterator returns a series iterator for tags which match value.
 // If matches is false, returns iterators which do not match value.
-<<<<<<< HEAD
-func (fs *FileSet) MatchTagValueSeriesIDIterator(name, key []byte, value *regexp.Regexp, matches bool) SeriesIDIterator {
-=======
-func (fs *FileSet) MatchTagValueSeriesIterator(name, key []byte, value *regexp.Regexp, matches bool) tsdb.SeriesIterator {
->>>>>>> 97ab61ad
+func (fs *FileSet) MatchTagValueSeriesIDIterator(name, key []byte, value *regexp.Regexp, matches bool) tsdb.SeriesIDIterator {
 	matchEmpty := value.MatchString("")
 
 	if matches {
@@ -485,21 +463,13 @@
 	return FilterUndeletedSeriesIDIterator(fs.sfile, fs.matchTagValueNotEqualNotEmptySeriesIDIterator(name, key, value))
 }
 
-<<<<<<< HEAD
-func (fs *FileSet) matchTagValueEqualEmptySeriesIDIterator(name, key []byte, value *regexp.Regexp) SeriesIDIterator {
-=======
-func (fs *FileSet) matchTagValueEqualEmptySeriesIterator(name, key []byte, value *regexp.Regexp) tsdb.SeriesIterator {
->>>>>>> 97ab61ad
+func (fs *FileSet) matchTagValueEqualEmptySeriesIDIterator(name, key []byte, value *regexp.Regexp) tsdb.SeriesIDIterator {
 	vitr := fs.TagValueIterator(name, key)
 	if vitr == nil {
 		return fs.MeasurementSeriesIDIterator(name)
 	}
 
-<<<<<<< HEAD
-	var itrs []SeriesIDIterator
-=======
-	var itrs []tsdb.SeriesIterator
->>>>>>> 97ab61ad
+	var itrs []tsdb.SeriesIDIterator
 	for e := vitr.Next(); e != nil; e = vitr.Next() {
 		if !value.Match(e.Value()) {
 			itrs = append(itrs, fs.TagValueSeriesIDIterator(name, key, e.Value()))
@@ -512,21 +482,13 @@
 	)
 }
 
-<<<<<<< HEAD
-func (fs *FileSet) matchTagValueEqualNotEmptySeriesIDIterator(name, key []byte, value *regexp.Regexp) SeriesIDIterator {
-=======
-func (fs *FileSet) matchTagValueEqualNotEmptySeriesIterator(name, key []byte, value *regexp.Regexp) tsdb.SeriesIterator {
->>>>>>> 97ab61ad
+func (fs *FileSet) matchTagValueEqualNotEmptySeriesIDIterator(name, key []byte, value *regexp.Regexp) tsdb.SeriesIDIterator {
 	vitr := fs.TagValueIterator(name, key)
 	if vitr == nil {
 		return nil
 	}
 
-<<<<<<< HEAD
-	var itrs []SeriesIDIterator
-=======
-	var itrs []tsdb.SeriesIterator
->>>>>>> 97ab61ad
+	var itrs []tsdb.SeriesIDIterator
 	for e := vitr.Next(); e != nil; e = vitr.Next() {
 		if value.Match(e.Value()) {
 			itrs = append(itrs, fs.TagValueSeriesIDIterator(name, key, e.Value()))
@@ -535,21 +497,13 @@
 	return MergeSeriesIDIterators(itrs...)
 }
 
-<<<<<<< HEAD
-func (fs *FileSet) matchTagValueNotEqualEmptySeriesIDIterator(name, key []byte, value *regexp.Regexp) SeriesIDIterator {
-=======
-func (fs *FileSet) matchTagValueNotEqualEmptySeriesIterator(name, key []byte, value *regexp.Regexp) tsdb.SeriesIterator {
->>>>>>> 97ab61ad
+func (fs *FileSet) matchTagValueNotEqualEmptySeriesIDIterator(name, key []byte, value *regexp.Regexp) tsdb.SeriesIDIterator {
 	vitr := fs.TagValueIterator(name, key)
 	if vitr == nil {
 		return nil
 	}
 
-<<<<<<< HEAD
-	var itrs []SeriesIDIterator
-=======
-	var itrs []tsdb.SeriesIterator
->>>>>>> 97ab61ad
+	var itrs []tsdb.SeriesIDIterator
 	for e := vitr.Next(); e != nil; e = vitr.Next() {
 		if !value.Match(e.Value()) {
 			itrs = append(itrs, fs.TagValueSeriesIDIterator(name, key, e.Value()))
@@ -558,21 +512,13 @@
 	return MergeSeriesIDIterators(itrs...)
 }
 
-<<<<<<< HEAD
-func (fs *FileSet) matchTagValueNotEqualNotEmptySeriesIDIterator(name, key []byte, value *regexp.Regexp) SeriesIDIterator {
-=======
-func (fs *FileSet) matchTagValueNotEqualNotEmptySeriesIterator(name, key []byte, value *regexp.Regexp) tsdb.SeriesIterator {
->>>>>>> 97ab61ad
+func (fs *FileSet) matchTagValueNotEqualNotEmptySeriesIDIterator(name, key []byte, value *regexp.Regexp) tsdb.SeriesIDIterator {
 	vitr := fs.TagValueIterator(name, key)
 	if vitr == nil {
 		return fs.MeasurementSeriesIDIterator(name)
 	}
 
-<<<<<<< HEAD
-	var itrs []SeriesIDIterator
-=======
-	var itrs []tsdb.SeriesIterator
->>>>>>> 97ab61ad
+	var itrs []tsdb.SeriesIDIterator
 	for e := vitr.Next(); e != nil; e = vitr.Next() {
 		if value.Match(e.Value()) {
 			itrs = append(itrs, fs.TagValueSeriesIDIterator(name, key, e.Value()))
@@ -762,13 +708,8 @@
 
 // MeasurementSeriesByExprIterator returns a series iterator for a measurement
 // that is filtered by expr. If expr only contains time expressions then this
-<<<<<<< HEAD
 // call is equivalent to MeasurementSeriesIDIterator().
-func (fs *FileSet) MeasurementSeriesByExprIterator(name []byte, expr influxql.Expr, fieldset *tsdb.MeasurementFieldSet) (SeriesIDIterator, error) {
-=======
-// call is equivalent to MeasurementSeriesIterator().
-func (fs *FileSet) MeasurementSeriesByExprIterator(name []byte, expr influxql.Expr, fieldset *tsdb.MeasurementFieldSet) (tsdb.SeriesIterator, error) {
->>>>>>> 97ab61ad
+func (fs *FileSet) MeasurementSeriesByExprIterator(name []byte, expr influxql.Expr, fieldset *tsdb.MeasurementFieldSet) (tsdb.SeriesIDIterator, error) {
 	// Return all series for the measurement if there are no tag expressions.
 	if expr == nil {
 		return fs.MeasurementSeriesIDIterator(name), nil
@@ -809,11 +750,7 @@
 	return keys, nil
 }
 
-<<<<<<< HEAD
-func (fs *FileSet) seriesByExprIterator(name []byte, expr influxql.Expr, mf *tsdb.MeasurementFields) (SeriesIDIterator, error) {
-=======
-func (fs *FileSet) seriesByExprIterator(name []byte, expr influxql.Expr, mf *tsdb.MeasurementFields) (tsdb.SeriesIterator, error) {
->>>>>>> 97ab61ad
+func (fs *FileSet) seriesByExprIterator(name []byte, expr influxql.Expr, mf *tsdb.MeasurementFields) (tsdb.SeriesIDIterator, error) {
 	switch expr := expr.(type) {
 	case *influxql.BinaryExpr:
 		switch expr.Op {
@@ -851,11 +788,7 @@
 }
 
 // seriesByBinaryExprIterator returns a series iterator and a filtering expression.
-<<<<<<< HEAD
-func (fs *FileSet) seriesByBinaryExprIterator(name []byte, n *influxql.BinaryExpr, mf *tsdb.MeasurementFields) (SeriesIDIterator, error) {
-=======
-func (fs *FileSet) seriesByBinaryExprIterator(name []byte, n *influxql.BinaryExpr, mf *tsdb.MeasurementFields) (tsdb.SeriesIterator, error) {
->>>>>>> 97ab61ad
+func (fs *FileSet) seriesByBinaryExprIterator(name []byte, n *influxql.BinaryExpr, mf *tsdb.MeasurementFields) (tsdb.SeriesIDIterator, error) {
 	// If this binary expression has another binary expression, then this
 	// is some expression math and we should just pass it to the underlying query.
 	if _, ok := n.LHS.(*influxql.BinaryExpr); ok {
@@ -901,11 +834,7 @@
 	}
 }
 
-<<<<<<< HEAD
-func (fs *FileSet) seriesByBinaryExprStringIterator(name, key, value []byte, op influxql.Token) (SeriesIDIterator, error) {
-=======
-func (fs *FileSet) seriesByBinaryExprStringIterator(name, key, value []byte, op influxql.Token) (tsdb.SeriesIterator, error) {
->>>>>>> 97ab61ad
+func (fs *FileSet) seriesByBinaryExprStringIterator(name, key, value []byte, op influxql.Token) (tsdb.SeriesIDIterator, error) {
 	// Special handling for "_name" to match measurement name.
 	if bytes.Equal(key, []byte("_name")) {
 		if (op == influxql.EQ && bytes.Equal(value, name)) || (op == influxql.NEQ && !bytes.Equal(value, name)) {
@@ -939,11 +868,7 @@
 	return fs.TagKeySeriesIDIterator(name, key), nil
 }
 
-<<<<<<< HEAD
-func (fs *FileSet) seriesByBinaryExprRegexIterator(name, key []byte, value *regexp.Regexp, op influxql.Token) (SeriesIDIterator, error) {
-=======
-func (fs *FileSet) seriesByBinaryExprRegexIterator(name, key []byte, value *regexp.Regexp, op influxql.Token) (tsdb.SeriesIterator, error) {
->>>>>>> 97ab61ad
+func (fs *FileSet) seriesByBinaryExprRegexIterator(name, key []byte, value *regexp.Regexp, op influxql.Token) (tsdb.SeriesIDIterator, error) {
 	// Special handling for "_name" to match measurement name.
 	if bytes.Equal(key, []byte("_name")) {
 		match := value.Match(name)
@@ -955,11 +880,7 @@
 	return fs.MatchTagValueSeriesIDIterator(name, key, value, op == influxql.EQREGEX), nil
 }
 
-<<<<<<< HEAD
-func (fs *FileSet) seriesByBinaryExprVarRefIterator(name, key []byte, value *influxql.VarRef, op influxql.Token) (SeriesIDIterator, error) {
-=======
-func (fs *FileSet) seriesByBinaryExprVarRefIterator(name, key []byte, value *influxql.VarRef, op influxql.Token) (tsdb.SeriesIterator, error) {
->>>>>>> 97ab61ad
+func (fs *FileSet) seriesByBinaryExprVarRefIterator(name, key []byte, value *influxql.VarRef, op influxql.Token) (tsdb.SeriesIDIterator, error) {
 	if op == influxql.EQ {
 		return IntersectSeriesIDIterators(
 			fs.TagKeySeriesIDIterator(name, key),
@@ -983,15 +904,6 @@
 
 	Measurement(name []byte) MeasurementElem
 	MeasurementIterator() MeasurementIterator
-<<<<<<< HEAD
-	// HasSeries(name []byte, tags models.Tags, buf []byte) (exists, tombstoned bool)
-	// Series(name []byte, tags models.Tags) SeriesIDElem
-	// SeriesN() uint64
-=======
-	HasSeries(name []byte, tags models.Tags, buf []byte) (exists, tombstoned bool)
-	Series(name []byte, tags models.Tags) tsdb.SeriesElem
-	SeriesN() uint64
->>>>>>> 97ab61ad
 
 	TagKey(name, key []byte) TagKeyElem
 	TagKeyIterator(name []byte) TagKeyIterator
@@ -1000,17 +912,9 @@
 	TagValueIterator(name, key []byte) TagValueIterator
 
 	// Series iteration.
-<<<<<<< HEAD
-	// SeriesIDIterator() SeriesIDIterator
-	MeasurementSeriesIDIterator(name []byte) SeriesIDIterator
-	TagKeySeriesIDIterator(name, key []byte) SeriesIDIterator
-	TagValueSeriesIDIterator(name, key, value []byte) SeriesIDIterator
-=======
-	SeriesIterator() tsdb.SeriesIterator
-	MeasurementSeriesIterator(name []byte) tsdb.SeriesIterator
-	TagKeySeriesIterator(name, key []byte) tsdb.SeriesIterator
-	TagValueSeriesIterator(name, key, value []byte) tsdb.SeriesIterator
->>>>>>> 97ab61ad
+	MeasurementSeriesIDIterator(name []byte) tsdb.SeriesIDIterator
+	TagKeySeriesIDIterator(name, key []byte) tsdb.SeriesIDIterator
+	TagValueSeriesIDIterator(name, key, value []byte) tsdb.SeriesIDIterator
 
 	// Sketches for cardinality estimation
 	// MergeSeriesSketches(s, t estimator.Sketch) error
