package http

import (
	"cluster"
	log "code.google.com/p/log4go"
	. "common"
	"coordinator"
	"crypto/tls"
	"encoding/base64"
	"encoding/json"
	"errors"
	"fmt"
	"github.com/bmizerany/pat"
	"io/ioutil"
	"net"
	libhttp "net/http"
	"path/filepath"
	"protocol"
	"strconv"
	"strings"
	"time"
)

type HttpServer struct {
	conn           net.Listener
	sslConn        net.Listener
	httpPort       string
	httpSslPort    string
	httpSslCert    string
	adminAssetsDir string
	coordinator    coordinator.Coordinator
	userManager    coordinator.UserManager
	shutdown       chan bool
	clusterConfig  *cluster.ClusterConfiguration
	raftServer     *coordinator.RaftServer
}

func NewHttpServer(httpPort string, adminAssetsDir string, theCoordinator coordinator.Coordinator, userManager coordinator.UserManager, clusterConfig *cluster.ClusterConfiguration, raftServer *coordinator.RaftServer) *HttpServer {
	self := &HttpServer{}
	self.httpPort = httpPort
	self.adminAssetsDir = adminAssetsDir
	self.coordinator = theCoordinator
	self.userManager = userManager
	self.shutdown = make(chan bool, 2)
	self.clusterConfig = clusterConfig
	self.raftServer = raftServer
	return self
}

func (self *HttpServer) EnableSsl(addr, certPath string) {
	if addr == "" || certPath == "" {
		// don't enable ssl unless both the address and the certificate
		// path aren't empty
		log.Info("Ssl will be disabled since the ssl port or certificate path weren't set")
		return
	}

	self.httpSslPort = addr
	self.httpSslCert = certPath
	return
}

func (self *HttpServer) ListenAndServe() {
	var err error
	if self.httpPort != "" {
		self.conn, err = net.Listen("tcp", self.httpPort)
		if err != nil {
			log.Error("Listen: ", err)
		}
	}
	self.Serve(self.conn)
}

func (self *HttpServer) registerEndpoint(p *pat.PatternServeMux, method string, pattern string, f libhttp.HandlerFunc) {
	switch method {
	case "get":
		p.Get(pattern, CorsHeaderHandler(f))
	case "post":
		p.Post(pattern, CorsHeaderHandler(f))
	case "del":
		p.Del(pattern, CorsHeaderHandler(f))
	}
	p.Options(pattern, CorsHeaderHandler(self.sendCrossOriginHeader))
}

func (self *HttpServer) Serve(listener net.Listener) {
	defer func() { self.shutdown <- true }()

	self.conn = listener
	p := pat.New()

	// Run the given query and return an array of series or a chunked response
	// with each batch of points we get back
	self.registerEndpoint(p, "get", "/db/:db/series", self.query)

	// Write points to the given database
	self.registerEndpoint(p, "post", "/db/:db/series", self.writePoints)
	self.registerEndpoint(p, "del", "/db/:db/series/:series", self.dropSeries)
	self.registerEndpoint(p, "get", "/db", self.listDatabases)
	self.registerEndpoint(p, "post", "/db", self.createDatabase)
	self.registerEndpoint(p, "del", "/db/:name", self.dropDatabase)

	// cluster admins management interface
	self.registerEndpoint(p, "get", "/cluster_admins", self.listClusterAdmins)
	self.registerEndpoint(p, "get", "/cluster_admins/authenticate", self.authenticateClusterAdmin)
	self.registerEndpoint(p, "post", "/cluster_admins", self.createClusterAdmin)
	self.registerEndpoint(p, "post", "/cluster_admins/:user", self.updateClusterAdmin)
	self.registerEndpoint(p, "del", "/cluster_admins/:user", self.deleteClusterAdmin)

	// db users management interface
	self.registerEndpoint(p, "get", "/db/:db/authenticate", self.authenticateDbUser)
	self.registerEndpoint(p, "get", "/db/:db/users", self.listDbUsers)
	self.registerEndpoint(p, "post", "/db/:db/users", self.createDbUser)
	self.registerEndpoint(p, "get", "/db/:db/users/:user", self.showDbUser)
	self.registerEndpoint(p, "del", "/db/:db/users/:user", self.deleteDbUser)
	self.registerEndpoint(p, "post", "/db/:db/users/:user", self.updateDbUser)

	// continuous queries management interface
	self.registerEndpoint(p, "get", "/db/:db/continuous_queries", self.listDbContinuousQueries)
	self.registerEndpoint(p, "post", "/db/:db/continuous_queries", self.createDbContinuousQueries)
	self.registerEndpoint(p, "del", "/db/:db/continuous_queries/:id", self.deleteDbContinuousQueries)

	// healthcheck
	self.registerEndpoint(p, "get", "/ping", self.ping)

	// force a raft log compaction
	self.registerEndpoint(p, "post", "/raft/force_compaction", self.forceRaftCompaction)

	// fetch current list of available interfaces
	self.registerEndpoint(p, "get", "/interfaces", self.listInterfaces)

	// cluster config endpoints
	self.registerEndpoint(p, "get", "/cluster/servers", self.listServers)
	self.registerEndpoint(p, "post", "/cluster/shards", self.createShard)
	self.registerEndpoint(p, "get", "/cluster/shards", self.getShards)
	self.registerEndpoint(p, "del", "/cluster/shards/:id", self.dropShard)

	go self.startSsl(p)

	if listener == nil {
		return
	}

	if err := libhttp.Serve(listener, p); err != nil && !strings.Contains(err.Error(), "closed network") {
		panic(err)
	}
}

func (self *HttpServer) startSsl(p *pat.PatternServeMux) {
	defer func() { self.shutdown <- true }()

	// return if the ssl port or cert weren't set
	if self.httpSslPort == "" || self.httpSslCert == "" {
		return
	}

	log.Info("Starting SSL api on port %s using certificate in %s", self.httpSslPort, self.httpSslCert)

	cert, err := tls.LoadX509KeyPair(self.httpSslCert, self.httpSslCert)
	if err != nil {
		panic(err)
	}

	self.sslConn, err = tls.Listen("tcp", self.httpSslPort, &tls.Config{
		Certificates: []tls.Certificate{cert},
	})
	if err != nil {
		panic(err)
	}

	if err := libhttp.Serve(self.sslConn, p); err != nil && !strings.Contains(err.Error(), "closed network") {
		panic(err)
	}
}

func (self *HttpServer) Close() {
	if self.conn != nil {
		log.Info("Closing http server")
		self.conn.Close()
		log.Info("Waiting for all requests to finish before killing the process")
		for i := 0; i < 2; i++ {
			select {
			case <-time.After(time.Second * 5):
				log.Error("There seems to be a hanging request. Closing anyway")
			case <-self.shutdown:
			}
		}
	}
}

type Writer interface {
	yield(*protocol.Series) error
	done()
}

type AllPointsWriter struct {
	memSeries map[string]*protocol.Series
	w         libhttp.ResponseWriter
	precision TimePrecision
}

func (self *AllPointsWriter) yield(series *protocol.Series) error {
	oldSeries := self.memSeries[*series.Name]
	if oldSeries == nil {
		self.memSeries[*series.Name] = series
		return nil
	}

	oldSeries.Points = append(oldSeries.Points, series.Points...)
	return nil
}

func (self *AllPointsWriter) done() {
	data, err := serializeMultipleSeries(self.memSeries, self.precision)
	if err != nil {
		self.w.WriteHeader(libhttp.StatusInternalServerError)
		self.w.Write([]byte(err.Error()))
		return
	}
	self.w.Header().Add("content-type", "application/json")
	self.w.WriteHeader(libhttp.StatusOK)
	self.w.Write(data)
}

type ChunkWriter struct {
	w                libhttp.ResponseWriter
	precision        TimePrecision
	wroteContentType bool
}

func (self *ChunkWriter) yield(series *protocol.Series) error {
	data, err := serializeSingleSeries(series, self.precision)
	if err != nil {
		return err
	}
	if !self.wroteContentType {
		self.wroteContentType = true
		self.w.Header().Add("content-type", "application/json")
	}
	self.w.WriteHeader(libhttp.StatusOK)
	self.w.Write(data)
	self.w.(libhttp.Flusher).Flush()
	return nil
}

func (self *ChunkWriter) done() {
}

func TimePrecisionFromString(s string) (TimePrecision, error) {
	switch s {
	case "u":
		return MicrosecondPrecision, nil
	case "m":
		return MillisecondPrecision, nil
	case "s":
		return SecondPrecision, nil
	case "":
		return MillisecondPrecision, nil
	}

	return 0, fmt.Errorf("Unknown time precision %s", s)
}

func (self *HttpServer) forceRaftCompaction(w libhttp.ResponseWriter, r *libhttp.Request) {
	self.tryAsClusterAdmin(w, r, func(user User) (int, interface{}) {
		self.coordinator.ForceCompaction(user)
		return libhttp.StatusOK, "OK"
	})
}

func (self *HttpServer) sendCrossOriginHeader(w libhttp.ResponseWriter, r *libhttp.Request) {
	w.WriteHeader(libhttp.StatusOK)
}

func (self *HttpServer) query(w libhttp.ResponseWriter, r *libhttp.Request) {
	query := r.URL.Query().Get("q")
	db := r.URL.Query().Get(":db")

	self.tryAsDbUserAndClusterAdmin(w, r, func(user User) (int, interface{}) {

		precision, err := TimePrecisionFromString(r.URL.Query().Get("time_precision"))
		if err != nil {
			return libhttp.StatusBadRequest, err.Error()
		}

		var writer Writer
		if r.URL.Query().Get("chunked") == "true" {
			writer = &ChunkWriter{w, precision, false}
		} else {
			writer = &AllPointsWriter{map[string]*protocol.Series{}, w, precision}
		}
		seriesWriter := NewSeriesWriter(writer.yield)
		err = self.coordinator.RunQuery(user, db, query, seriesWriter)
		if err != nil {
			return errorToStatusCode(err), err.Error()
		}

		writer.done()
		return -1, nil
	})
}

func errorToStatusCode(err error) int {
	switch err.(type) {
	case AuthorizationError:
		return libhttp.StatusUnauthorized
	default:
		return libhttp.StatusBadRequest
	}
}

func (self *HttpServer) writePoints(w libhttp.ResponseWriter, r *libhttp.Request) {
	db := r.URL.Query().Get(":db")
	precision, err := TimePrecisionFromString(r.URL.Query().Get("time_precision"))
	if err != nil {
		w.WriteHeader(libhttp.StatusBadRequest)
		w.Write([]byte(err.Error()))
		return
	}

	self.tryAsDbUserAndClusterAdmin(w, r, func(user User) (int, interface{}) {
		series, err := ioutil.ReadAll(r.Body)
		if err != nil {
			return libhttp.StatusInternalServerError, err.Error()
		}
		serializedSeries := []*SerializedSeries{}
		err = json.Unmarshal(series, &serializedSeries)
		if err != nil {
			return libhttp.StatusBadRequest, err.Error()
		}

		// convert the wire format to the internal representation of the time series
		for _, s := range serializedSeries {
			if len(s.Points) == 0 {
				continue
			}

			series, err := ConvertToDataStoreSeries(s, precision)
			if err != nil {
				return libhttp.StatusBadRequest, err.Error()
			}

			err = self.coordinator.WriteSeriesData(user, db, series)

			if err != nil {
				return errorToStatusCode(err), err.Error()
			}
		}
		return libhttp.StatusOK, nil
	})
}

type createDatabaseRequest struct {
	Name              string `json:"name"`
	ReplicationFactor uint8  `json:"replicationFactor"`
}

func (self *HttpServer) listDatabases(w libhttp.ResponseWriter, r *libhttp.Request) {
	self.tryAsClusterAdmin(w, r, func(u User) (int, interface{}) {
		databases, err := self.coordinator.ListDatabases(u)
		if err != nil {
			return errorToStatusCode(err), err.Error()
		}
		return libhttp.StatusOK, databases
	})
}

func (self *HttpServer) createDatabase(w libhttp.ResponseWriter, r *libhttp.Request) {
	self.tryAsClusterAdmin(w, r, func(user User) (int, interface{}) {
		body, err := ioutil.ReadAll(r.Body)
		if err != nil {
			return libhttp.StatusInternalServerError, err.Error()
		}
		createRequest := &createDatabaseRequest{}
		err = json.Unmarshal(body, createRequest)
		if err != nil {
			return libhttp.StatusBadRequest, err.Error()
		}
		err = self.coordinator.CreateDatabase(user, createRequest.Name, createRequest.ReplicationFactor)
		if err != nil {
			log.Error("Cannot create database %s. Error: %s", createRequest.Name, err)
			return errorToStatusCode(err), err.Error()
		}
		log.Debug("Created database %s with replication factor %d", createRequest.Name, createRequest.ReplicationFactor)
		return libhttp.StatusCreated, nil
	})
}

func (self *HttpServer) dropDatabase(w libhttp.ResponseWriter, r *libhttp.Request) {
	self.tryAsClusterAdmin(w, r, func(user User) (int, interface{}) {
		name := r.URL.Query().Get(":name")
		err := self.coordinator.DropDatabase(user, name)
		if err != nil {
			return errorToStatusCode(err), err.Error()
		}
		return libhttp.StatusNoContent, nil
	})
}

func (self *HttpServer) dropSeries(w libhttp.ResponseWriter, r *libhttp.Request) {
	db := r.URL.Query().Get(":db")
	series := r.URL.Query().Get(":series")

	self.tryAsDbUserAndClusterAdmin(w, r, func(user User) (int, interface{}) {
		f := func(s *protocol.Series) error {
			return nil
		}
		seriesWriter := NewSeriesWriter(f)
		err := self.coordinator.RunQuery(user, db, fmt.Sprintf("drop series %s", series), seriesWriter)
		if err != nil {
			return errorToStatusCode(err), err.Error()
		}
		return libhttp.StatusNoContent, nil
	})
}

type Point struct {
	Timestamp      int64         `json:"timestamp"`
	SequenceNumber uint32        `json:"sequenceNumber"`
	Values         []interface{} `json:"values"`
}

func serializeSingleSeries(series *protocol.Series, precision TimePrecision) ([]byte, error) {
	arg := map[string]*protocol.Series{"": series}
	return json.Marshal(SerializeSeries(arg, precision)[0])
}

func serializeMultipleSeries(series map[string]*protocol.Series, precision TimePrecision) ([]byte, error) {
	return json.Marshal(SerializeSeries(series, precision))
}

// // cluster admins management interface

func toBytes(body interface{}) ([]byte, string, error) {
	if body == nil {
		return nil, "text/plain", nil
	}
	switch x := body.(type) {
	case string:
		return []byte(x), "text/plain", nil
	case []byte:
		return x, "text/plain", nil
	default:
		body, err := json.Marshal(body)
		return body, "application/json", err
	}
}

func yieldUser(user User, yield func(User) (int, interface{})) (int, string, []byte) {
	statusCode, body := yield(user)
	bodyContent, contentType, err := toBytes(body)
	if err != nil {
		return libhttp.StatusInternalServerError, "text/plain", []byte(err.Error())
	}

	return statusCode, contentType, bodyContent
}

func getUsernameAndPassword(r *libhttp.Request) (string, string, error) {
	q := r.URL.Query()
	username, password := q.Get("u"), q.Get("p")

	if username != "" && password != "" {
		return username, password, nil
	}

	auth := r.Header.Get("Authorization")
	if auth == "" {
		return "", "", nil
	}

	fields := strings.Split(auth, " ")
	if len(fields) != 2 {
		return "", "", fmt.Errorf("Bad auth header")
	}

	bs, err := base64.StdEncoding.DecodeString(fields[1])
	if err != nil {
		return "", "", fmt.Errorf("Bad encoding")
	}

	fields = strings.Split(string(bs), ":")
	if len(fields) != 2 {
		return "", "", fmt.Errorf("Bad auth value")
	}

	return fields[0], fields[1], nil
}

func (self *HttpServer) tryAsClusterAdmin(w libhttp.ResponseWriter, r *libhttp.Request, yield func(User) (int, interface{})) {
	username, password, err := getUsernameAndPassword(r)
	if err != nil {
		w.WriteHeader(libhttp.StatusBadRequest)
		w.Write([]byte(err.Error()))
		return
	}

	if username == "" {
		w.Header().Add("WWW-Authenticate", "Basic realm=\"influxdb\"")
		w.WriteHeader(libhttp.StatusUnauthorized)
		w.Write([]byte("Invalid username/password"))
		return
	}

	user, err := self.userManager.AuthenticateClusterAdmin(username, password)
	if err != nil {
		w.Header().Add("WWW-Authenticate", "Basic realm=\"influxdb\"")
		w.WriteHeader(libhttp.StatusUnauthorized)
		w.Write([]byte(err.Error()))
		return
	}
	statusCode, contentType, body := yieldUser(user, yield)
	if statusCode == libhttp.StatusUnauthorized {
		w.Header().Add("WWW-Authenticate", "Basic realm=\"influxdb\"")
	}
	w.Header().Add("content-type", contentType)
	w.WriteHeader(statusCode)
	if len(body) > 0 {
		w.Write(body)
	}
}

type NewUser struct {
	Name     string `json:"name"`
	Password string `json:"password"`
	IsAdmin  bool   `json:"isAdmin"`
}

type UpdateClusterAdminUser struct {
	Password string `json:"password"`
}

<<<<<<< HEAD
type ApiUser struct {
	Name string `json:"username"`
=======
type User struct {
	Name string `json:"name"`
}

type UserDetail struct {
	Name    string `json:"name"`
	IsAdmin bool   `json:"isAdmin"`
>>>>>>> ca1d9bf1
}

type NewContinuousQuery struct {
	Query string `json:"query"`
}

func (self *HttpServer) listClusterAdmins(w libhttp.ResponseWriter, r *libhttp.Request) {
	self.tryAsClusterAdmin(w, r, func(u User) (int, interface{}) {
		names, err := self.userManager.ListClusterAdmins(u)
		if err != nil {
			return errorToStatusCode(err), err.Error()
		}
		users := make([]*ApiUser, 0, len(names))
		for _, name := range names {
			users = append(users, &ApiUser{name})
		}
		return libhttp.StatusOK, users
	})
}

func (self *HttpServer) authenticateClusterAdmin(w libhttp.ResponseWriter, r *libhttp.Request) {
	self.tryAsClusterAdmin(w, r, func(u User) (int, interface{}) {
		return libhttp.StatusOK, nil
	})
}

func (self *HttpServer) createClusterAdmin(w libhttp.ResponseWriter, r *libhttp.Request) {
	body, err := ioutil.ReadAll(r.Body)
	if err != nil {
		w.WriteHeader(libhttp.StatusInternalServerError)
		w.Write([]byte(err.Error()))
		return
	}
	newUser := &NewUser{}
	err = json.Unmarshal(body, newUser)
	if err != nil {
		w.WriteHeader(libhttp.StatusBadRequest)
		w.Write([]byte(err.Error()))
		return
	}

	self.tryAsClusterAdmin(w, r, func(u User) (int, interface{}) {
		username := newUser.Name
		if err := self.userManager.CreateClusterAdminUser(u, username); err != nil {
			errorStr := err.Error()
			return errorToStatusCode(err), errorStr
		}
		if err := self.userManager.ChangeClusterAdminPassword(u, username, newUser.Password); err != nil {
			return errorToStatusCode(err), err.Error()
		}
		return libhttp.StatusOK, nil
	})
}

func (self *HttpServer) deleteClusterAdmin(w libhttp.ResponseWriter, r *libhttp.Request) {
	newUser := r.URL.Query().Get(":user")

	self.tryAsClusterAdmin(w, r, func(u User) (int, interface{}) {
		if err := self.userManager.DeleteClusterAdminUser(u, newUser); err != nil {
			return errorToStatusCode(err), err.Error()
		}
		return libhttp.StatusOK, nil
	})
}

func (self *HttpServer) updateClusterAdmin(w libhttp.ResponseWriter, r *libhttp.Request) {
	body, err := ioutil.ReadAll(r.Body)
	if err != nil {
		w.WriteHeader(libhttp.StatusInternalServerError)
		w.Write([]byte(err.Error()))
		return
	}

	updateClusterAdminUser := &UpdateClusterAdminUser{}
	json.Unmarshal(body, updateClusterAdminUser)

	newUser := r.URL.Query().Get(":user")

	self.tryAsClusterAdmin(w, r, func(u User) (int, interface{}) {
		if err := self.userManager.ChangeClusterAdminPassword(u, newUser, updateClusterAdminUser.Password); err != nil {
			return errorToStatusCode(err), err.Error()
		}
		return libhttp.StatusOK, nil
	})
}

// // db users management interface

func (self *HttpServer) authenticateDbUser(w libhttp.ResponseWriter, r *libhttp.Request) {
	code, body := self.tryAsDbUser(w, r, func(u User) (int, interface{}) {
		return libhttp.StatusOK, nil
	})
	w.WriteHeader(code)
	if len(body) > 0 {
		w.Write(body)
	}
}

func (self *HttpServer) tryAsDbUser(w libhttp.ResponseWriter, r *libhttp.Request, yield func(User) (int, interface{})) (int, []byte) {
	username, password, err := getUsernameAndPassword(r)
	if err != nil {
		return libhttp.StatusBadRequest, []byte(err.Error())
	}

	db := r.URL.Query().Get(":db")

	if username == "" {
		w.Header().Add("WWW-Authenticate", "Basic realm=\"influxdb\"")
		return libhttp.StatusUnauthorized, []byte("Invalid username/password")
	}

	user, err := self.userManager.AuthenticateDbUser(db, username, password)
	if err != nil {
		w.Header().Add("WWW-Authenticate", "Basic realm=\"influxdb\"")
		return libhttp.StatusUnauthorized, []byte(err.Error())
	}

	statusCode, contentType, v := yieldUser(user, yield)
	if statusCode == libhttp.StatusUnauthorized {
		w.Header().Add("WWW-Authenticate", "Basic realm=\"influxdb\"")
	}
	w.Header().Add("content-type", contentType)
	return statusCode, v
}

func (self *HttpServer) tryAsDbUserAndClusterAdmin(w libhttp.ResponseWriter, r *libhttp.Request, yield func(User) (int, interface{})) {
	log.Debug("Trying to auth as a db user")
	statusCode, body := self.tryAsDbUser(w, r, yield)
	if statusCode == libhttp.StatusUnauthorized {
		log.Debug("Authenticating as a db user failed with %s (%d)", string(body), statusCode)
		// tryAsDbUser will set this header, since we're retrying
		// we should delete the header and let tryAsClusterAdmin
		// set it properly
		w.Header().Del("WWW-Authenticate")
		self.tryAsClusterAdmin(w, r, yield)
		return
	}

	if statusCode > 0 {
		w.WriteHeader(statusCode)
	}
	if len(body) > 0 {
		w.Write(body)
	}
	return
}

func (self *HttpServer) listDbUsers(w libhttp.ResponseWriter, r *libhttp.Request) {
	db := r.URL.Query().Get(":db")

<<<<<<< HEAD
	self.tryAsDbUserAndClusterAdmin(w, r, func(u User) (int, interface{}) {
		names, err := self.userManager.ListDbUsers(u, db)
=======
	self.tryAsDbUserAndClusterAdmin(w, r, func(u common.User) (int, interface{}) {
		dbUsers, err := self.userManager.ListDbUsers(u, db)
>>>>>>> ca1d9bf1
		if err != nil {
			return errorToStatusCode(err), err.Error()
		}

<<<<<<< HEAD
		users := make([]*ApiUser, 0, len(names))
		for _, name := range names {
			users = append(users, &ApiUser{name})
=======
		users := make([]*UserDetail, 0, len(dbUsers))
		for _, dbUser := range dbUsers {
			users = append(users, &UserDetail{dbUser.GetName(), dbUser.IsDbAdmin(db)})
>>>>>>> ca1d9bf1
		}
		return libhttp.StatusOK, users
	})
}

func (self *HttpServer) showDbUser(w libhttp.ResponseWriter, r *libhttp.Request) {
	db := r.URL.Query().Get(":db")
	username := r.URL.Query().Get(":user")

	self.tryAsDbUserAndClusterAdmin(w, r, func(u common.User) (int, interface{}) {
		user, err := self.userManager.GetDbUser(u, db, username)
		if err != nil {
			return errorToStatusCode(err), err.Error()
		}

		userDetail := &UserDetail{user.GetName(), user.IsDbAdmin(db)}

		return libhttp.StatusOK, userDetail
	})
}

func (self *HttpServer) createDbUser(w libhttp.ResponseWriter, r *libhttp.Request) {
	body, err := ioutil.ReadAll(r.Body)
	if err != nil {
		w.WriteHeader(libhttp.StatusInternalServerError)
		w.Write([]byte(err.Error()))
		return
	}

	newUser := &NewUser{}
	err = json.Unmarshal(body, newUser)
	if err != nil {
		w.WriteHeader(libhttp.StatusBadRequest)
		w.Write([]byte(err.Error()))
		return
	}

	db := r.URL.Query().Get(":db")

	self.tryAsDbUserAndClusterAdmin(w, r, func(u User) (int, interface{}) {
		username := newUser.Name
		if err := self.userManager.CreateDbUser(u, db, username); err != nil {
			log.Error("Cannot create user: %s", err)
			return errorToStatusCode(err), err.Error()
		}
		log.Debug("Created user %s", username)
		if err := self.userManager.ChangeDbUserPassword(u, db, username, newUser.Password); err != nil {
			log.Error("Cannot change user password: %s", err)
			// there is probably something wrong if we could create
			// the user but not change the password. so return
			// 500
			return libhttp.StatusInternalServerError, err.Error()
		}
		if newUser.IsAdmin {
			err = self.userManager.SetDbAdmin(u, db, newUser.Name, true)
			if err != nil {
				return libhttp.StatusInternalServerError, err.Error()
			}
		}
		log.Debug("Successfully changed %s password", username)
		return libhttp.StatusOK, nil
	})
}

func (self *HttpServer) deleteDbUser(w libhttp.ResponseWriter, r *libhttp.Request) {
	newUser := r.URL.Query().Get(":user")
	db := r.URL.Query().Get(":db")

	self.tryAsDbUserAndClusterAdmin(w, r, func(u User) (int, interface{}) {
		if err := self.userManager.DeleteDbUser(u, db, newUser); err != nil {
			return errorToStatusCode(err), err.Error()
		}
		return libhttp.StatusOK, nil
	})
}

func (self *HttpServer) updateDbUser(w libhttp.ResponseWriter, r *libhttp.Request) {
	body, err := ioutil.ReadAll(r.Body)
	if err != nil {
		w.WriteHeader(libhttp.StatusInternalServerError)
		w.Write([]byte(err.Error()))
		return
	}

	updateUser := make(map[string]interface{})
	err = json.Unmarshal(body, &updateUser)
	if err != nil {
		w.WriteHeader(libhttp.StatusBadRequest)
		w.Write([]byte(err.Error()))
		return
	}

	newUser := r.URL.Query().Get(":user")
	db := r.URL.Query().Get(":db")

	self.tryAsDbUserAndClusterAdmin(w, r, func(u User) (int, interface{}) {
		if pwd, ok := updateUser["password"]; ok {
			newPassword, ok := pwd.(string)
			if !ok {
				return libhttp.StatusBadRequest, "password must be string"
			}

			if err := self.userManager.ChangeDbUserPassword(u, db, newUser, newPassword); err != nil {
				return errorToStatusCode(err), err.Error()
			}
		}

		if admin, ok := updateUser["admin"]; ok {
			isAdmin, ok := admin.(bool)
			if !ok {
				return libhttp.StatusBadRequest, "admin must be boolean"
			}

			if err := self.userManager.SetDbAdmin(u, db, newUser, isAdmin); err != nil {
				return errorToStatusCode(err), err.Error()
			}
		}
		return libhttp.StatusOK, nil
	})
}

func (self *HttpServer) ping(w libhttp.ResponseWriter, r *libhttp.Request) {
	w.WriteHeader(libhttp.StatusOK)
	w.Write([]byte("{\"status\":\"ok\"}"))
}

func (self *HttpServer) listInterfaces(w libhttp.ResponseWriter, r *libhttp.Request) {
	statusCode, contentType, body := yieldUser(nil, func(u User) (int, interface{}) {
		entries, err := ioutil.ReadDir(filepath.Join(self.adminAssetsDir, "interfaces"))

		if err != nil {
			return errorToStatusCode(err), err.Error()
		}

		directories := make([]string, 0, len(entries))
		for _, entry := range entries {
			if entry.IsDir() {
				directories = append(directories, entry.Name())
			}
		}
		return libhttp.StatusOK, directories
	})

	w.Header().Add("content-type", contentType)
	w.WriteHeader(statusCode)
	if len(body) > 0 {
		w.Write(body)
	}
}

func (self *HttpServer) listDbContinuousQueries(w libhttp.ResponseWriter, r *libhttp.Request) {
	db := r.URL.Query().Get(":db")

	self.tryAsDbUserAndClusterAdmin(w, r, func(u User) (int, interface{}) {
		queries, err := self.coordinator.ListContinuousQueries(u, db)
		if err != nil {
			return errorToStatusCode(err), err.Error()
		}

		return libhttp.StatusOK, queries
	})
}

func (self *HttpServer) createDbContinuousQueries(w libhttp.ResponseWriter, r *libhttp.Request) {
	db := r.URL.Query().Get(":db")

	self.tryAsDbUserAndClusterAdmin(w, r, func(u User) (int, interface{}) {
		var values interface{}
		body, err := ioutil.ReadAll(r.Body)
		if err != nil {
			return libhttp.StatusInternalServerError, err.Error()
		}
		json.Unmarshal(body, &values)
		query := values.(map[string]interface{})["query"].(string)

		if err := self.coordinator.CreateContinuousQuery(u, db, query); err != nil {
			return errorToStatusCode(err), err.Error()
		}
		return libhttp.StatusOK, nil
	})
}

func (self *HttpServer) deleteDbContinuousQueries(w libhttp.ResponseWriter, r *libhttp.Request) {
	db := r.URL.Query().Get(":db")
	id, _ := strconv.ParseInt(r.URL.Query().Get(":id"), 10, 64)

	self.tryAsDbUserAndClusterAdmin(w, r, func(u User) (int, interface{}) {
		if err := self.coordinator.DeleteContinuousQuery(u, db, uint32(id)); err != nil {
			return errorToStatusCode(err), err.Error()
		}
		return libhttp.StatusOK, nil
	})
}

func (self *HttpServer) listServers(w libhttp.ResponseWriter, r *libhttp.Request) {
	self.tryAsClusterAdmin(w, r, func(u User) (int, interface{}) {
		servers := self.clusterConfig.Servers()
		serverMaps := make([]map[string]interface{}, len(servers), len(servers))
		for i, s := range servers {
			serverMaps[i] = map[string]interface{}{"id": s.Id, "protobufConnectString": s.ProtobufConnectionString}
		}
		return libhttp.StatusOK, serverMaps
	})
}

type newShardInfo struct {
	StartTime int64               `json:"startTime"`
	EndTime   int64               `json:"endTime"`
	Shards    []newShardServerIds `json:"shards"`
	LongTerm  bool                `json:"longTerm"`
}

type newShardServerIds struct {
	ServerIds []uint32 `json:"serverIds"`
}

func (self *HttpServer) createShard(w libhttp.ResponseWriter, r *libhttp.Request) {
	self.tryAsClusterAdmin(w, r, func(u User) (int, interface{}) {
		newShards := &newShardInfo{}
		body, err := ioutil.ReadAll(r.Body)
		if err != nil {
			return libhttp.StatusInternalServerError, err.Error()
		}
		err = json.Unmarshal(body, &newShards)
		if err != nil {
			return libhttp.StatusInternalServerError, err.Error()
		}
		shards := make([]*cluster.NewShardData, 0)

		shardType := cluster.SHORT_TERM
		if newShards.LongTerm {
			shardType = cluster.LONG_TERM
		}
		for _, s := range newShards.Shards {
			newShardData := &cluster.NewShardData{
				StartTime: time.Unix(newShards.StartTime, 0),
				EndTime:   time.Unix(newShards.EndTime, 0),
				ServerIds: s.ServerIds,
				Type:      shardType,
			}
			shards = append(shards, newShardData)
		}
		_, err = self.raftServer.CreateShards(shards)
		if err != nil {
			return libhttp.StatusInternalServerError, err.Error()
		}
		return libhttp.StatusAccepted, nil
	})
}

func (self *HttpServer) getShards(w libhttp.ResponseWriter, r *libhttp.Request) {
	self.tryAsClusterAdmin(w, r, func(u User) (int, interface{}) {
		result := make(map[string]interface{})
		result["shortTerm"] = self.convertShardsToMap(self.clusterConfig.GetShortTermShards())
		result["longTerm"] = self.convertShardsToMap(self.clusterConfig.GetLongTermShards())
		return libhttp.StatusOK, result
	})
}

func (self *HttpServer) dropShard(w libhttp.ResponseWriter, r *libhttp.Request) {
	self.tryAsClusterAdmin(w, r, func(u User) (int, interface{}) {
		id, err := strconv.ParseInt(r.URL.Query().Get(":id"), 10, 64)
		if err != nil {
			return libhttp.StatusInternalServerError, err.Error()
		}
		body, err := ioutil.ReadAll(r.Body)
		if err != nil {
			return libhttp.StatusInternalServerError, err.Error()
		}
		serverIdInfo := &newShardServerIds{}
		fmt.Println("API: BODY: ", string(body))
		err = json.Unmarshal(body, &serverIdInfo)
		if err != nil {
			return libhttp.StatusInternalServerError, err.Error()
		}
		if len(serverIdInfo.ServerIds) < 1 {
			return libhttp.StatusBadRequest, errors.New("Request must include an object with an array of 'serverIds'").Error()
		}

		err = self.raftServer.DropShard(uint32(id), serverIdInfo.ServerIds)
		if err != nil {
			return libhttp.StatusInternalServerError, err.Error()
		}
		return libhttp.StatusAccepted, nil
	})
}

func (self *HttpServer) convertShardsToMap(shards []*cluster.ShardData) []interface{} {
	result := make([]interface{}, 0)
	for _, shard := range shards {
		s := make(map[string]interface{})
		s["id"] = shard.Id()
		s["startTime"] = shard.StartTime().Unix()
		s["endTime"] = shard.EndTime().Unix()
		s["serverIds"] = shard.ServerIds()
		result = append(result, s)
	}
	return result
}<|MERGE_RESOLUTION|>--- conflicted
+++ resolved
@@ -530,18 +530,13 @@
 	Password string `json:"password"`
 }
 
-<<<<<<< HEAD
 type ApiUser struct {
 	Name string `json:"username"`
-=======
-type User struct {
-	Name string `json:"name"`
 }
 
 type UserDetail struct {
 	Name    string `json:"name"`
 	IsAdmin bool   `json:"isAdmin"`
->>>>>>> ca1d9bf1
 }
 
 type NewContinuousQuery struct {
@@ -692,26 +687,15 @@
 func (self *HttpServer) listDbUsers(w libhttp.ResponseWriter, r *libhttp.Request) {
 	db := r.URL.Query().Get(":db")
 
-<<<<<<< HEAD
 	self.tryAsDbUserAndClusterAdmin(w, r, func(u User) (int, interface{}) {
-		names, err := self.userManager.ListDbUsers(u, db)
-=======
-	self.tryAsDbUserAndClusterAdmin(w, r, func(u common.User) (int, interface{}) {
 		dbUsers, err := self.userManager.ListDbUsers(u, db)
->>>>>>> ca1d9bf1
-		if err != nil {
-			return errorToStatusCode(err), err.Error()
-		}
-
-<<<<<<< HEAD
-		users := make([]*ApiUser, 0, len(names))
-		for _, name := range names {
-			users = append(users, &ApiUser{name})
-=======
+		if err != nil {
+			return errorToStatusCode(err), err.Error()
+		}
+
 		users := make([]*UserDetail, 0, len(dbUsers))
 		for _, dbUser := range dbUsers {
 			users = append(users, &UserDetail{dbUser.GetName(), dbUser.IsDbAdmin(db)})
->>>>>>> ca1d9bf1
 		}
 		return libhttp.StatusOK, users
 	})
@@ -721,7 +705,7 @@
 	db := r.URL.Query().Get(":db")
 	username := r.URL.Query().Get(":user")
 
-	self.tryAsDbUserAndClusterAdmin(w, r, func(u common.User) (int, interface{}) {
+	self.tryAsDbUserAndClusterAdmin(w, r, func(u User) (int, interface{}) {
 		user, err := self.userManager.GetDbUser(u, db, username)
 		if err != nil {
 			return errorToStatusCode(err), err.Error()
