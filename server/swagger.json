--- conflicted
+++ resolved
@@ -1,4192 +1,4 @@
 {
-<<<<<<< HEAD
-	"swagger": "2.0",
-	"info": {
-		"title": "Chronograf",
-		"description": "API endpoints for Chronograf",
-		"version": "1.3.2.0"
-	},
-	"schemes": [
-		"http"
-	],
-	"basePath": "/chronograf/v1",
-	"consumes": [
-		"application/json"
-	],
-	"produces": [
-		"application/json"
-	],
-	"paths": {
-		"/": {
-			"get": {
-				"tags": [
-					"routes"
-				],
-				"summary": "Lists all the endpoints",
-				"description": "List of the endpoints.",
-				"responses": {
-					"200": {
-						"description": "Returns the links to the top level endpoints.",
-						"schema": {
-							"$ref": "#/definitions/Routes"
-						}
-					},
-					"default": {
-						"description": "Unexpected internal service error",
-						"schema": {
-							"$ref": "#/definitions/Error"
-						}
-					}
-				}
-			}
-		},
-		"/sources": {
-			"get": {
-				"tags": [
-					"sources"
-				],
-				"summary": "Configured data sources",
-				"description": "These data sources store time series data.",
-				"responses": {
-					"200": {
-						"description": "An array of data sources",
-						"schema": {
-							"$ref": "#/definitions/Sources"
-						}
-					},
-					"default": {
-						"description": "Unexpected internal service error",
-						"schema": {
-							"$ref": "#/definitions/Error"
-						}
-					}
-				}
-			},
-			"post": {
-				"tags": [
-					"sources"
-				],
-				"summary": "Create new data source",
-				"parameters": [
-					{
-						"name": "source",
-						"in": "body",
-						"description": "Configuration options for data source",
-						"schema": {
-							"$ref": "#/definitions/Source"
-						}
-					}
-				],
-				"responses": {
-					"201": {
-						"description": "Successfully create data source",
-						"headers": {
-							"Location": {
-								"type": "string",
-								"format": "url",
-								"description": "Location of the newly created data source resource."
-							}
-						},
-						"schema": {
-							"$ref": "#/definitions/Source"
-						}
-					},
-					"default": {
-						"description": "A processing or an unexpected error.",
-						"schema": {
-							"$ref": "#/definitions/Error"
-						}
-					}
-				}
-			}
-		},
-		"/sources/{id}": {
-			"get": {
-				"tags": [
-					"sources"
-				],
-				"parameters": [
-					{
-						"name": "id",
-						"in": "path",
-						"type": "string",
-						"description": "ID of the data source",
-						"required": true
-					}
-				],
-				"summary": "Configured data sources",
-				"description": "These data sources store time series data.",
-				"responses": {
-					"200": {
-						"description": "Data source used to supply time series information.",
-						"schema": {
-							"$ref": "#/definitions/Source"
-						}
-					},
-					"404": {
-						"description": "Unknown source id",
-						"schema": {
-							"$ref": "#/definitions/Error"
-						}
-					},
-					"default": {
-						"description": "Unexpected internal service error",
-						"schema": {
-							"$ref": "#/definitions/Error"
-						}
-					}
-				}
-			},
-			"patch": {
-				"tags": [
-					"sources"
-				],
-				"summary": "Update data source configuration",
-				"parameters": [
-					{
-						"name": "id",
-						"in": "path",
-						"type": "string",
-						"description": "ID of a data source",
-						"required": true
-					},
-					{
-						"name": "config",
-						"in": "body",
-						"description": "data source configuration",
-						"schema": {
-							"$ref": "#/definitions/Source"
-						},
-						"required": true
-					}
-				],
-				"responses": {
-					"200": {
-						"description": "Data source's configuration was changed",
-						"schema": {
-							"$ref": "#/definitions/Source"
-						}
-					},
-					"404": {
-						"description": "Happens when trying to access a non-existent data source.",
-						"schema": {
-							"$ref": "#/definitions/Error"
-						}
-					},
-					"default": {
-						"description": "A processing or an unexpected error.",
-						"schema": {
-							"$ref": "#/definitions/Error"
-						}
-					}
-				}
-			},
-			"delete": {
-				"tags": [
-					"sources"
-				],
-				"parameters": [
-					{
-						"name": "id",
-						"in": "path",
-						"type": "string",
-						"description": "ID of the source",
-						"required": true
-					}
-				],
-				"summary": "This specific data source will be removed from the data store.  All associated kapacitor resources and kapacitor rules resources are also removed.",
-				"responses": {
-					"204": {
-						"description": "data source has been removed"
-					},
-					"404": {
-						"description": "Unknown data source id",
-						"schema": {
-							"$ref": "#/definitions/Error"
-						}
-					},
-					"default": {
-						"description": "Unexpected internal service error",
-						"schema": {
-							"$ref": "#/definitions/Error"
-						}
-					}
-				}
-			}
-		},
-		"/sources/{id}/queries": {
-			"post": {
-				"tags": [
-					"sources",
-					"queries"
-				],
-				"description": "Used to analyze queries for structure`",
-				"parameters": [
-					{
-						"name": "id",
-						"in": "path",
-						"type": "string",
-						"description": "ID of the data source",
-						"required": true
-					},
-					{
-						"name": "queries",
-						"in": "body",
-						"description": "Query Parameters",
-						"schema": {
-							"$ref": "#/definitions/Queries"
-						},
-						"required": true
-					}
-				],
-				"responses": {
-					"200": {
-						"description": "Result of the analysis of the query.",
-						"schema": {
-							"$ref": "#/definitions/QueriesResponse"
-						}
-					},
-					"404": {
-						"description": "Data source id does not exist.",
-						"schema": {
-							"$ref": "#/definitions/Error"
-						}
-					},
-					"default": {
-						"description": "Unexpected internal service error",
-						"schema": {
-							"$ref": "#/definitions/Error"
-						}
-					}
-				}
-			}
-		},
-		"/sources/{id}/proxy": {
-			"post": {
-				"tags": [
-					"sources",
-					"proxy"
-				],
-				"description": "Query the backend time series data source and return the response according to `format`",
-				"parameters": [
-					{
-						"name": "id",
-						"in": "path",
-						"type": "string",
-						"description": "ID of the data source",
-						"required": true
-					},
-					{
-						"name": "query",
-						"in": "body",
-						"description": "Query Parameters",
-						"schema": {
-							"$ref": "#/definitions/Proxy"
-						},
-						"required": true
-					}
-				],
-				"responses": {
-					"200": {
-						"description": "Result of the query from the backend time series data source.",
-						"schema": {
-							"$ref": "#/definitions/ProxyResponse"
-						}
-					},
-					"400": {
-						"description": "Any query that results in a data source error (syntax error, etc) will cause this response.  The error message will be passed back in the body",
-						"schema": {
-							"$ref": "#/definitions/Error"
-						}
-					},
-					"404": {
-						"description": "Data source id does not exist.",
-						"schema": {
-							"$ref": "#/definitions/Error"
-						}
-					},
-					"408": {
-						"description": "Timeout trying to query data source.",
-						"schema": {
-							"$ref": "#/definitions/Error"
-						}
-					},
-					"default": {
-						"description": "Unexpected internal service error",
-						"schema": {
-							"$ref": "#/definitions/Error"
-						}
-					}
-				}
-			}
-		},
-		"/sources/{id}/write": {
-			"post": {
-				"tags": [
-					"sources",
-					"write"
-				],
-				"description": "Write points to the backend time series data source",
-				"parameters": [
-					{
-						"name": "id",
-						"in": "path",
-						"type": "string",
-						"description": "ID of the data source",
-						"required": true
-					},
-					{
-						"name": "query",
-						"in": "body",
-						"description": "Write Parameters",
-						"schema": {
-							"type": "string",
-							"format": "byte"
-						},
-						"required": true
-					},
-					{
-						"name": "db",
-						"in": "query",
-						"description": "Sets the target database for the write.",
-						"type": "string",
-						"required": true
-					},
-					{
-						"name": "rp",
-						"in": "query",
-						"description": "Sets the target retention policy for the write. InfluxDB writes to the DEFAULT retention policy if you do not specify a retention policy.",
-						"type": "string"
-					},
-					{
-						"name": "precision",
-						"in": "query",
-						"description": "Sets the precision for the supplied Unix time values. InfluxDB assumes that timestamps are in nanoseconds if you do not specify precision.",
-						"type": "string",
-						"enum": [
-							"ns","u","ms","s","m","h"
-						]
-					},
-					{
-						"name": "consistency",
-						"in": "query",
-						"description": "Sets the write consistency for the point. InfluxDB assumes that the write consistency is one if you do not specify consistency. See the InfluxEnterprise documentation for detailed descriptions of each consistency option.",
-						"type": "string",
-						"enum": [
-							"any","one","quorum","all"
-						]
-					}
-				],
-				"responses": {
-					"204": {
-						"description": "Points written successfuly to database."
-					},
-					"400": {
-						"description": "Any query that results in a data source error (syntax error, etc) will cause this response.  The error message will be passed back in the body",
-						"schema": {
-							"$ref": "#/definitions/Error"
-						}
-					},
-					"404": {
-						"description": "Data source id does not exist.",
-						"schema": {
-							"$ref": "#/definitions/Error"
-						}
-					},
-					"408": {
-						"description": "Timeout trying to query data source.",
-						"schema": {
-							"$ref": "#/definitions/Error"
-						}
-					},
-					"default": {
-						"description": "Unexpected internal service error",
-						"schema": {
-							"$ref": "#/definitions/Error"
-						}
-					}
-				}
-			}
-		},
-		"/sources/{id}/permissions": {
-			"get": {
-				"tags": [
-					"sources",
-					"users"
-				],
-				"summary": "Retrieve possible permissions for this data source",
-				"parameters": [
-					{
-						"name": "id",
-						"in": "path",
-						"type": "string",
-						"description": "ID of the data source",
-						"required": true
-					}
-				],
-				"responses": {
-					"200": {
-						"description": "Listing of all possible permissions",
-						"schema": {
-							"$ref": "#/definitions/AllPermissions"
-						}
-					},
-					"404": {
-						"description": "Data source id does not exist.",
-						"schema": {
-							"$ref": "#/definitions/Error"
-						}
-					},
-					"default": {
-						"description": "A processing or an unexpected error.",
-						"schema": {
-							"$ref": "#/definitions/Error"
-						}
-					}
-				}
-			}
-		},
-		"/sources/{id}/users": {
-			"get": {
-				"tags": [
-					"sources",
-					"users"
-				],
-				"summary": "Retrieve all data sources users",
-				"parameters": [
-					{
-						"name": "id",
-						"in": "path",
-						"type": "string",
-						"description": "ID of the data source",
-						"required": true
-					}
-				],
-				"responses": {
-					"200": {
-						"description": "Listing of all users",
-						"schema": {
-							"$ref": "#/definitions/Users"
-						}
-					},
-					"404": {
-						"description": "Data source id does not exist.",
-						"schema": {
-							"$ref": "#/definitions/Error"
-						}
-					},
-					"default": {
-						"description": "A processing or an unexpected error.",
-						"schema": {
-							"$ref": "#/definitions/Error"
-						}
-					}
-				}
-			},
-			"post": {
-				"tags": [
-					"sources",
-					"users"
-				],
-				"summary": "Create new user for this data source",
-				"parameters": [
-					{
-						"name": "id",
-						"in": "path",
-						"type": "string",
-						"description": "ID of the data source",
-						"required": true
-					},
-					{
-						"name": "user",
-						"in": "body",
-						"description": "Configuration options for new user",
-						"schema": {
-							"$ref": "#/definitions/User"
-						}
-					}
-				],
-				"responses": {
-					"201": {
-						"description": "Successfully created new user",
-						"headers": {
-							"Location": {
-								"type": "string",
-								"format": "url",
-								"description": "Location of the newly created user resource."
-							}
-						},
-						"schema": {
-							"$ref": "#/definitions/User"
-						}
-					},
-					"404": {
-						"description": "Data source id does not exist.",
-						"schema": {
-							"$ref": "#/definitions/Error"
-						}
-					},
-					"default": {
-						"description": "A processing or an unexpected error.",
-						"schema": {
-							"$ref": "#/definitions/Error"
-						}
-					}
-				}
-			}
-		},
-		"/sources/{id}/users/{user_id}": {
-			"get": {
-				"tags": [
-					"sources",
-					"users"
-				],
-				"parameters": [
-					{
-						"name": "id",
-						"in": "path",
-						"type": "string",
-						"description": "ID of the data source",
-						"required": true
-					},
-					{
-						"name": "user_id",
-						"in": "path",
-						"type": "string",
-						"description": "ID of the specific user",
-						"required": true
-					}
-				],
-				"summary": "Returns information about a specific user",
-				"description": "Specific User within a data source",
-				"responses": {
-					"200": {
-						"description": "Information relating to the user",
-						"schema": {
-							"$ref": "#/definitions/User"
-						}
-					},
-					"404": {
-						"description": "Unknown user or unknown source",
-						"schema": {
-							"$ref": "#/definitions/Error"
-						}
-					},
-					"default": {
-						"description": "Unexpected internal service error",
-						"schema": {
-							"$ref": "#/definitions/Error"
-						}
-					}
-				}
-			},
-			"patch": {
-				"tags": [
-					"sources",
-					"users"
-				],
-				"summary": "Update user configuration",
-				"parameters": [
-					{
-						"name": "id",
-						"in": "path",
-						"type": "string",
-						"description": "ID of the data source",
-						"required": true
-					},
-					{
-						"name": "user_id",
-						"in": "path",
-						"type": "string",
-						"description": "ID of the specific user",
-						"required": true
-					},
-					{
-						"name": "config",
-						"in": "body",
-						"description": "user configuration",
-						"schema": {
-							"$ref": "#/definitions/User"
-						},
-						"required": true
-					}
-				],
-				"responses": {
-					"200": {
-						"description": "Users's configuration was changed",
-						"schema": {
-							"$ref": "#/definitions/User"
-						}
-					},
-					"404": {
-						"description": "Happens when trying to access a non-existent user or source.",
-						"schema": {
-							"$ref": "#/definitions/Error"
-						}
-					},
-					"default": {
-						"description": "A processing or an unexpected error.",
-						"schema": {
-							"$ref": "#/definitions/Error"
-						}
-					}
-				}
-			},
-			"delete": {
-				"tags": [
-					"sources",
-					"users"
-				],
-				"parameters": [
-					{
-						"name": "id",
-						"in": "path",
-						"type": "string",
-						"description": "ID of the data source",
-						"required": true
-					},
-					{
-						"name": "user_id",
-						"in": "path",
-						"type": "string",
-						"description": "ID of the specific user",
-						"required": true
-					}
-				],
-				"summary": "This specific user will be removed from the data source",
-				"responses": {
-					"204": {
-						"description": "User has been removed"
-					},
-					"404": {
-						"description": "Unknown user id or data source",
-						"schema": {
-							"$ref": "#/definitions/Error"
-						}
-					},
-					"default": {
-						"description": "Unexpected internal service error",
-						"schema": {
-							"$ref": "#/definitions/Error"
-						}
-					}
-				}
-			}
-		},
-		"/sources/{id}/roles": {
-			"get": {
-				"tags": [
-					"sources",
-					"users",
-					"roles"
-				],
-				"summary": "Retrieve all data sources roles.  Available only in Influx Enterprise",
-				"parameters": [
-					{
-						"name": "id",
-						"in": "path",
-						"type": "string",
-						"description": "ID of the data source",
-						"required": true
-					}
-				],
-				"responses": {
-					"200": {
-						"description": "Listing of all roles",
-						"schema": {
-							"$ref": "#/definitions/Roles"
-						}
-					},
-					"404": {
-						"description": "Data source id does not exist.",
-						"schema": {
-							"$ref": "#/definitions/Error"
-						}
-					},
-					"default": {
-						"description": "A processing or an unexpected error.",
-						"schema": {
-							"$ref": "#/definitions/Error"
-						}
-					}
-				}
-			},
-			"post": {
-				"tags": [
-					"sources",
-					"users",
-					"roles"
-				],
-				"summary": "Create new role for this data source",
-				"parameters": [
-					{
-						"name": "id",
-						"in": "path",
-						"type": "string",
-						"description": "ID of the data source",
-						"required": true
-					},
-					{
-						"name": "roleuser",
-						"in": "body",
-						"description": "Configuration options for new role",
-						"schema": {
-							"$ref": "#/definitions/Role"
-						}
-					}
-				],
-				"responses": {
-					"201": {
-						"description": "Successfully created new role",
-						"headers": {
-							"Location": {
-								"type": "string",
-								"format": "url",
-								"description": "Location of the newly created role resource."
-							}
-						},
-						"schema": {
-							"$ref": "#/definitions/Role"
-						}
-					},
-					"404": {
-						"description": "Data source id does not exist.",
-						"schema": {
-							"$ref": "#/definitions/Error"
-						}
-					},
-					"default": {
-						"description": "A processing or an unexpected error.",
-						"schema": {
-							"$ref": "#/definitions/Error"
-						}
-					}
-				}
-			}
-		},
-		"/sources/{id}/roles/{role_id}": {
-			"get": {
-				"tags": [
-					"sources",
-					"users",
-					"roles"
-				],
-				"parameters": [
-					{
-						"name": "id",
-						"in": "path",
-						"type": "string",
-						"description": "ID of the data source",
-						"required": true
-					},
-					{
-						"name": "role_id",
-						"in": "path",
-						"type": "string",
-						"description": "ID of the specific role",
-						"required": true
-					}
-				],
-				"summary": "Returns information about a specific role",
-				"description": "Specific role within a data source",
-				"responses": {
-					"200": {
-						"description": "Information relating to the role",
-						"schema": {
-							"$ref": "#/definitions/Role"
-						}
-					},
-					"404": {
-						"description": "Unknown role or unknown source",
-						"schema": {
-							"$ref": "#/definitions/Error"
-						}
-					},
-					"default": {
-						"description": "Unexpected internal service error",
-						"schema": {
-							"$ref": "#/definitions/Error"
-						}
-					}
-				}
-			},
-			"patch": {
-				"tags": [
-					"sources",
-					"users",
-					"roles"
-				],
-				"summary": "Update role configuration",
-				"parameters": [
-					{
-						"name": "id",
-						"in": "path",
-						"type": "string",
-						"description": "ID of the data source",
-						"required": true
-					},
-					{
-						"name": "role_id",
-						"in": "path",
-						"type": "string",
-						"description": "ID of the specific role",
-						"required": true
-					},
-					{
-						"name": "config",
-						"in": "body",
-						"description": "role configuration",
-						"schema": {
-							"$ref": "#/definitions/Role"
-						},
-						"required": true
-					}
-				],
-				"responses": {
-					"200": {
-						"description": "Roles's configuration was changed",
-						"schema": {
-							"$ref": "#/definitions/Role"
-						}
-					},
-					"404": {
-						"description": "Happens when trying to access a non-existent role or source.",
-						"schema": {
-							"$ref": "#/definitions/Error"
-						}
-					},
-					"default": {
-						"description": "A processing or an unexpected error.",
-						"schema": {
-							"$ref": "#/definitions/Error"
-						}
-					}
-				}
-			},
-			"delete": {
-				"tags": [
-					"sources",
-					"users",
-					"roles"
-				],
-				"parameters": [
-					{
-						"name": "id",
-						"in": "path",
-						"type": "string",
-						"description": "ID of the data source",
-						"required": true
-					},
-					{
-						"name": "role_id",
-						"in": "path",
-						"type": "string",
-						"description": "ID of the specific role",
-						"required": true
-					}
-				],
-				"summary": "This specific role will be removed from the data source",
-				"responses": {
-					"204": {
-						"description": "Role has been removed"
-					},
-					"404": {
-						"description": "Unknown role id or data source",
-						"schema": {
-							"$ref": "#/definitions/Error"
-						}
-					},
-					"default": {
-						"description": "Unexpected internal service error",
-						"schema": {
-							"$ref": "#/definitions/Error"
-						}
-					}
-				}
-			}
-		},
-		"/sources/{id}/dbs/": {
-			"get": {
-				"tags": [
-					"databases"
-				],
-				"summary": "Retrieve all databases for a source",
-				"parameters": [
-					{
-						"name": "id",
-						"in": "path",
-						"type": "string",
-						"description": "ID of the data source",
-						"required": true
-					}
-				],
-				"responses": {
-					"200": {
-						"description": "Listing of all databases for a source",
-						"schema": {
-							"$ref": "#/definitions/Databases"
-						}
-					},
-					"404": {
-						"description": "Data source id does not exist.",
-						"schema": {
-							"$ref": "#/definitions/Error"
-						}
-					},
-					"default": {
-						"description": "A processing or an unexpected error.",
-						"schema": {
-							"$ref": "#/definitions/Error"
-						}
-					}
-				}
-			},
-			"post": {
-				"tags": [
-					"databases"
-				],
-				"summary": "Create new database for a source",
-				"parameters": [
-					{
-						"name": "id",
-						"in": "path",
-						"type": "string",
-						"description": "ID of the data source",
-						"required": true
-					},
-					{
-						"name": "database",
-						"in": "body",
-						"description": "Configuration options for a database",
-						"schema": {
-							"$ref": "#/definitions/Database"
-						},
-						"required": true
-					}
-				],
-				"responses": {
-					"201": {
-						"description": "Database successfully created.",
-						"schema": {
-							"$ref": "#/definitions/Database"
-						}
-					},
-					"404": {
-						"description": "Data source id does not exist.",
-						"schema": {
-							"$ref": "#/definitions/Error"
-						}
-					},
-					"default": {
-						"description": "A processing or an unexpected error.",
-						"schema": {
-							"$ref": "#/definitions/Error"
-						}
-					}
-				}
-			}
-		},
-		"/sources/{id}/dbs/{db_id}": {
-			"delete": {
-				"tags": [
-					"databases"
-				],
-				"summary": "Delete database for a source",
-				"parameters": [
-					{
-						"name": "id",
-						"in": "path",
-						"type": "string",
-						"description": "ID of the data source",
-						"required": true
-					},
-					{
-						"name": "db_id",
-						"in": "path",
-						"type": "string",
-						"description": "ID of the database",
-						"required": true
-					}
-				],
-				"responses": {
-					"204": {
-						"description": "Database has been deleted"
-					},
-					"404": {
-						"description": "Data source id does not exist.",
-						"schema": {
-							"$ref": "#/definitions/Error"
-						}
-					},
-					"default": {
-						"description": "A processing or an unexpected error.",
-						"schema": {
-							"$ref": "#/definitions/Error"
-						}
-					}
-				}
-			}
-		},
-		"/sources/{id}/dbs/{db_id}/rps": {
-			"get": {
-				"tags": [
-					"retention policies"
-				],
-				"summary": "Retrieve all retention policies for a database",
-				"parameters": [
-					{
-						"name": "id",
-						"in": "path",
-						"type": "string",
-						"description": "ID of the data source",
-						"required": true
-					},
-					{
-						"name": "db_id",
-						"in": "path",
-						"type": "string",
-						"description": "ID of the database",
-						"required": true
-					}
-				],
-				"responses": {
-					"200": {
-						"description": "Listing of all retention policies for a database",
-						"schema": {
-							"$ref": "#/definitions/RetentionPolicies"
-						}
-					},
-					"404": {
-						"description": "Specified retention policy does not exist.",
-						"schema": {
-							"$ref": "#/definitions/Error"
-						}
-					},
-					"default": {
-						"description": "A processing or an unexpected error.",
-						"schema": {
-							"$ref": "#/definitions/Error"
-						}
-					}
-				}
-			},
-			"post": {
-				"tags": [
-					"retention policies"
-				],
-				"summary": "Create new retention policy for a database",
-				"parameters": [
-					{
-						"name": "id",
-						"in": "path",
-						"type": "string",
-						"description": "ID of the data source",
-						"required": true
-					},
-					{
-						"name": "db_id",
-						"in": "path",
-						"type": "string",
-						"description": "ID of the database",
-						"required": true
-					},
-					{
-						"name": "rp",
-						"in": "body",
-						"description": "Configuration options for the retention policy",
-						"schema": {
-							"$ref": "#/definitions/RetentionPolicy"
-						},
-						"required": true
-					}
-				],
-				"responses": {
-					"201": {
-						"description": "Retention Policy successfully created.",
-						"schema": {
-							"$ref": "#/definitions/RetentionPolicy"
-						}
-					},
-					"404": {
-						"description": "Data source id does not exist.",
-						"schema": {
-							"$ref": "#/definitions/Error"
-						}
-					},
-					"default": {
-						"description": "A processing or an unexpected error.",
-						"schema": {
-							"$ref": "#/definitions/Error"
-						}
-					}
-				}
-			}
-		},
-		"/sources/{id}/dbs/{db_id}/rps/{rp_id}": {
-			"patch": {
-				"tags": [
-					"retention policies"
-				],
-				"summary": "Alter retention policy for a database",
-				"parameters": [
-					{
-						"name": "id",
-						"in": "path",
-						"type": "string",
-						"description": "ID of the data source",
-						"required": true
-					},
-					{
-						"name": "db_id",
-						"in": "path",
-						"type": "string",
-						"description": "ID of the database",
-						"required": true
-					},
-					{
-						"name": "rp_id",
-						"in": "path",
-						"type": "string",
-						"description": "ID of the retention policy",
-						"required": true
-					},
-					{
-						"name": "rp",
-						"in": "body",
-						"description": "Configuration options for the retention policy",
-						"schema": {
-							"$ref": "#/definitions/RetentionPolicy"
-						},
-						"required": true
-					}
-				],
-				"responses": {
-					"200": {
-						"description": "Retention Policy was altered",
-						"schema": {
-							"$ref": "#/definitions/RetentionPolicy"
-						}
-					},
-					"404": {
-						"description": "Database or source does not exist.",
-						"schema": {
-							"$ref": "#/definitions/Error"
-						}
-					},
-					"default": {
-						"description": "A processing or an unexpected error.",
-						"schema": {
-							"$ref": "#/definitions/Error"
-						}
-					}
-				}
-			},
-			"delete": {
-				"tags": [
-					"retention policies"
-				],
-				"summary": "Delete retention policy for a database",
-				"parameters": [
-					{
-						"name": "id",
-						"in": "path",
-						"type": "string",
-						"description": "ID of the data source",
-						"required": true
-					},
-					{
-						"name": "db_id",
-						"in": "path",
-						"type": "string",
-						"description": "ID of the database",
-						"required": true
-					},
-					{
-						"name": "rp_id",
-						"in": "path",
-						"type": "string",
-						"description": "ID of the retention policy",
-						"required": true
-					}
-				],
-				"responses": {
-					"204": {
-						"description": "Retention Policy has been deleted"
-					},
-					"404": {
-						"description": "Data source id does not exist.",
-						"schema": {
-							"$ref": "#/definitions/Error"
-						}
-					},
-					"default": {
-						"description": "A processing or an unexpected error.",
-						"schema": {
-							"$ref": "#/definitions/Error"
-						}
-					}
-				}
-			}
-		},
-		"/sources/{id}/kapacitors": {
-			"get": {
-				"tags": [
-					"sources",
-					"kapacitors"
-				],
-				"parameters": [
-					{
-						"name": "id",
-						"in": "path",
-						"type": "string",
-						"description": "ID of the source",
-						"required": true
-					}
-				],
-				"summary": "Retrieve list of configured kapacitors",
-				"responses": {
-					"200": {
-						"description": "An array of kapacitors",
-						"schema": {
-							"$ref": "#/definitions/Kapacitors"
-						}
-					},
-					"default": {
-						"description": "Unexpected internal service error",
-						"schema": {
-							"$ref": "#/definitions/Error"
-						}
-					}
-				}
-			},
-			"post": {
-				"tags": [
-					"sources",
-					"kapacitors"
-				],
-				"summary": "Create new kapacitor backend",
-				"parameters": [
-					{
-						"name": "id",
-						"in": "path",
-						"type": "string",
-						"description": "ID of the source",
-						"required": true
-					},
-					{
-						"name": "kapacitor",
-						"in": "body",
-						"description": "Configuration options for kapacitor",
-						"schema": {
-							"$ref": "#/definitions/Kapacitor"
-						}
-					}
-				],
-				"responses": {
-					"201": {
-						"description": "Successfully created kapacitor source",
-						"headers": {
-							"Location": {
-								"type": "string",
-								"format": "url",
-								"description": "Location of the newly created kapacitor resource."
-							}
-						},
-						"schema": {
-							"$ref": "#/definitions/Kapacitor"
-						}
-					},
-					"default": {
-						"description": "A processing or an unexpected error.",
-						"schema": {
-							"$ref": "#/definitions/Error"
-						}
-					}
-				}
-			}
-		},
-		"/sources/{id}/kapacitors/{kapa_id}": {
-			"get": {
-				"tags": [
-					"sources",
-					"kapacitors"
-				],
-				"parameters": [
-					{
-						"name": "id",
-						"in": "path",
-						"type": "string",
-						"description": "ID of the source",
-						"required": true
-					},
-					{
-						"name": "kapa_id",
-						"in": "path",
-						"type": "string",
-						"description": "ID of the kapacitor",
-						"required": true
-					}
-				],
-				"summary": "Configured kapacitors",
-				"description": "Retrieve information on a single kapacitor instance",
-				"responses": {
-					"200": {
-						"description": "Kapacitor connection information",
-						"schema": {
-							"$ref": "#/definitions/Kapacitor"
-						}
-					},
-					"404": {
-						"description": "Unknown data source or kapacitor id",
-						"schema": {
-							"$ref": "#/definitions/Error"
-						}
-					},
-					"default": {
-						"description": "Unexpected internal service error",
-						"schema": {
-							"$ref": "#/definitions/Error"
-						}
-					}
-				}
-			},
-			"patch": {
-				"tags": [
-					"sources",
-					"kapacitors"
-				],
-				"summary": "Update kapacitor configuration",
-				"parameters": [
-					{
-						"name": "id",
-						"in": "path",
-						"type": "string",
-						"description": "ID of the source",
-						"required": true
-					},
-					{
-						"name": "kapa_id",
-						"in": "path",
-						"type": "string",
-						"description": "ID of a kapacitor backend",
-						"required": true
-					},
-					{
-						"name": "config",
-						"in": "body",
-						"description": "kapacitor configuration",
-						"schema": {
-							"$ref": "#/definitions/Kapacitor"
-						},
-						"required": true
-					}
-				],
-				"responses": {
-					"200": {
-						"description": "Kapacitor's configuration was changed",
-						"schema": {
-							"$ref": "#/definitions/Kapacitor"
-						}
-					},
-					"404": {
-						"description": "Happens when trying to access a non-existent data source or kapacitor.",
-						"schema": {
-							"$ref": "#/definitions/Error"
-						}
-					},
-					"default": {
-						"description": "A processing or an unexpected error.",
-						"schema": {
-							"$ref": "#/definitions/Error"
-						}
-					}
-				}
-			},
-			"delete": {
-				"tags": [
-					"sources",
-					"kapacitors"
-				],
-				"parameters": [
-					{
-						"name": "id",
-						"in": "path",
-						"type": "string",
-						"description": "ID of the source",
-						"required": true
-					},
-					{
-						"name": "kapa_id",
-						"in": "path",
-						"type": "string",
-						"description": "ID of the kapacitor",
-						"required": true
-					}
-				],
-				"summary": "Remove Kapacitor backend",
-				"description": "This specific kapacitor will be removed. All associated rule resources will also be removed from the store.",
-				"responses": {
-					"204": {
-						"description": "kapacitor has been removed."
-					},
-					"404": {
-						"description": "Unknown Data source or Kapacitor id",
-						"schema": {
-							"$ref": "#/definitions/Error"
-						}
-					},
-					"default": {
-						"description": "Unexpected internal service error",
-						"schema": {
-							"$ref": "#/definitions/Error"
-						}
-					}
-				}
-			}
-		},
-		"/sources/{id}/kapacitors/{kapa_id}/rules": {
-			"get": {
-				"tags": [
-					"sources",
-					"kapacitors",
-					"rules"
-				],
-				"description": "Get all defined alert rules.",
-				"parameters": [
-					{
-						"name": "id",
-						"in": "path",
-						"type": "string",
-						"description": "ID of the source",
-						"required": true
-					},
-					{
-						"name": "kapa_id",
-						"in": "path",
-						"type": "string",
-						"description": "ID of the kapacitor backend.",
-						"required": true
-					}
-				],
-				"responses": {
-					"200": {
-						"description": "All alert rules for this specific kapacitor are returned",
-						"schema": {
-							"$ref": "#/definitions/Rules"
-						}
-					},
-					"404": {
-						"description": "Data source or Kapacitor ID does not exist.",
-						"schema": {
-							"$ref": "#/definitions/Error"
-						}
-					},
-					"default": {
-						"description": "Internal server error",
-						"schema": {
-							"$ref": "#/definitions/Error"
-						}
-					}
-				}
-			},
-			"post": {
-				"tags": [
-					"sources",
-					"kapacitors",
-					"rules"
-				],
-				"description": "Create kapacitor alert rule",
-				"parameters": [
-					{
-						"name": "id",
-						"in": "path",
-						"type": "string",
-						"description": "ID of the source",
-						"required": true
-					},
-					{
-						"name": "kapa_id",
-						"in": "path",
-						"type": "string",
-						"description": "ID of the kapacitor backend.",
-						"required": true
-					},
-					{
-						"name": "rule",
-						"in": "body",
-						"description": "Rule to generate alert rule",
-						"schema": {
-							"$ref": "#/definitions/Rule"
-						},
-						"required": true
-					}
-				],
-				"responses": {
-					"201": {
-						"description": "Successfully created new kapacitor alert rule",
-						"headers": {
-							"Location": {
-								"type": "string",
-								"format": "url",
-								"description": "Location of the newly created kapacitor rule resource."
-							}
-						},
-						"schema": {
-							"$ref": "#/definitions/Rule"
-						}
-					},
-					"404": {
-						"description": "Source ID or Kapacitor ID does not exist.",
-						"schema": {
-							"$ref": "#/definitions/Error"
-						}
-					},
-					"422": {
-						"description": "Source ID , Kapacitor ID or alert are unprocessable",
-						"schema": {
-							"$ref": "#/definitions/Error"
-						}
-					},
-					"default": {
-						"description": "Internal server error; generally a problem creating alert in kapacitor",
-						"schema": {
-							"$ref": "#/definitions/Error"
-						}
-					}
-				}
-			}
-		},
-		"/sources/{id}/kapacitors/{kapa_id}/rules/{rule_id}": {
-			"get": {
-				"tags": [
-					"sources",
-					"kapacitors",
-					"rules"
-				],
-				"parameters": [
-					{
-						"name": "id",
-						"in": "path",
-						"type": "string",
-						"description": "ID of the source",
-						"required": true
-					},
-					{
-						"name": "kapa_id",
-						"in": "path",
-						"type": "string",
-						"description": "ID of the kapacitor",
-						"required": true
-					},
-					{
-						"name": "rule_id",
-						"in": "path",
-						"type": "string",
-						"description": "ID of the rule",
-						"required": true
-					}
-				],
-				"summary": "Specific kapacitor alert rule",
-				"description": "Alerting rule for kapacitor",
-				"responses": {
-					"200": {
-						"description": "Alert exists and has a specific TICKscript",
-						"schema": {
-							"$ref": "#/definitions/Rule"
-						}
-					},
-					"404": {
-						"description": "Unknown data source, kapacitor id, or rule id",
-						"schema": {
-							"$ref": "#/definitions/Error"
-						}
-					},
-					"default": {
-						"description": "Unexpected internal service error",
-						"schema": {
-							"$ref": "#/definitions/Error"
-						}
-					}
-				}
-			},
-			"put": {
-				"tags": [
-					"sources",
-					"kapacitors",
-					"rules"
-				],
-				"summary": "Update rule alert rule configuration",
-				"parameters": [
-					{
-						"name": "id",
-						"in": "path",
-						"type": "string",
-						"description": "ID of the source",
-						"required": true
-					},
-					{
-						"name": "kapa_id",
-						"in": "path",
-						"type": "string",
-						"description": "ID of a kapacitor backend",
-						"required": true
-					},
-					{
-						"name": "rule_id",
-						"in": "path",
-						"type": "string",
-						"description": "ID of a rule",
-						"required": true
-					},
-					{
-						"name": "rule",
-						"in": "body",
-						"description": "Rule update",
-						"schema": {
-							"$ref": "#/definitions/Rule"
-						},
-						"required": true
-					}
-				],
-				"responses": {
-					"200": {
-						"description": "Alert configuration was changed",
-						"schema": {
-							"$ref": "#/definitions/Rule"
-						}
-					},
-					"404": {
-						"description": "Happens when trying to access a non-existent data source, kapacitor, or rule.",
-						"schema": {
-							"$ref": "#/definitions/Error"
-						}
-					},
-					"default": {
-						"description": "A processing or an unexpected error.",
-						"schema": {
-							"$ref": "#/definitions/Error"
-						}
-					}
-				}
-			},
-			"delete": {
-				"tags": [
-					"sources",
-					"kapacitors",
-					"rules"
-				],
-				"parameters": [
-					{
-						"name": "id",
-						"in": "path",
-						"type": "string",
-						"description": "ID of the source",
-						"required": true
-					},
-					{
-						"name": "kapa_id",
-						"in": "path",
-						"type": "string",
-						"description": "ID of the kapacitor",
-						"required": true
-					},
-					{
-						"name": "rule_id",
-						"in": "path",
-						"type": "string",
-						"description": "ID of the rule",
-						"required": true
-					}
-				],
-				"summary": "This specific alert rule will be removed.",
-				"responses": {
-					"204": {
-						"description": "Alert rule has been removed."
-					},
-					"404": {
-						"description": "Unknown Data source, Kapacitor id, or alert rule",
-						"schema": {
-							"$ref": "#/definitions/Error"
-						}
-					},
-					"default": {
-						"description": "Unexpected internal service error",
-						"schema": {
-							"$ref": "#/definitions/Error"
-						}
-					}
-				}
-			}
-		},
-		"/sources/{id}/kapacitors/{kapa_id}/proxy": {
-			"get": {
-				"tags": [
-					"sources",
-					"kapacitors",
-					"proxy"
-				],
-				"description": "GET to `path` of kapacitor.  The response and status code from kapacitor is directly returned.",
-				"parameters": [
-					{
-						"name": "id",
-						"in": "path",
-						"type": "string",
-						"description": "ID of the source",
-						"required": true
-					},
-					{
-						"name": "kapa_id",
-						"in": "path",
-						"type": "string",
-						"description": "ID of the kapacitor backend.",
-						"required": true
-					},
-					{
-						"name": "path",
-						"in": "query",
-						"type": "string",
-						"description": "The kapacitor API path to use in the proxy redirect",
-						"required": true
-					}
-				],
-				"responses": {
-					"204": {
-						"description": "Kapacitor returned no content"
-					},
-					"404": {
-						"description": "Data source or Kapacitor ID does not exist.",
-						"schema": {
-							"$ref": "#/definitions/Error"
-						}
-					},
-					"default": {
-						"description": "Response directly from kapacitor",
-						"schema": {
-							"$ref": "#/definitions/KapacitorProxyResponse"
-						}
-					}
-				}
-			},
-			"delete": {
-				"tags": [
-					"sources",
-					"kapacitors",
-					"proxy"
-				],
-				"description": "DELETE to `path` of kapacitor. The response and status code from kapacitor is directly returned.",
-				"parameters": [
-					{
-						"name": "id",
-						"in": "path",
-						"type": "string",
-						"description": "ID of the source",
-						"required": true
-					},
-					{
-						"name": "kapa_id",
-						"in": "path",
-						"type": "string",
-						"description": "ID of the kapacitor backend.",
-						"required": true
-					},
-					{
-						"name": "path",
-						"in": "query",
-						"type": "string",
-						"description": "The kapacitor API path to use in the proxy redirect",
-						"required": true
-					}
-				],
-				"responses": {
-					"204": {
-						"description": "Kapacitor returned no content"
-					},
-					"404": {
-						"description": "Data source or Kapacitor ID does not exist.",
-						"schema": {
-							"$ref": "#/definitions/Error"
-						}
-					},
-					"default": {
-						"description": "Response directly from kapacitor",
-						"schema": {
-							"$ref": "#/definitions/KapacitorProxyResponse"
-						}
-					}
-				}
-			},
-			"patch": {
-				"tags": [
-					"sources",
-					"kapacitors",
-					"proxy"
-				],
-				"description": "PATCH body directly to configured kapacitor.  The response and status code from kapacitor is directly returned.",
-				"parameters": [
-					{
-						"name": "id",
-						"in": "path",
-						"type": "string",
-						"description": "ID of the source",
-						"required": true
-					},
-					{
-						"name": "kapa_id",
-						"in": "path",
-						"type": "string",
-						"description": "ID of the kapacitor backend.",
-						"required": true
-					},
-					{
-						"name": "path",
-						"in": "query",
-						"type": "string",
-						"description": "The kapacitor API path to use in the proxy redirect",
-						"required": true
-					},
-					{
-						"name": "query",
-						"in": "body",
-						"description": "Kapacitor body",
-						"schema": {
-							"$ref": "#/definitions/KapacitorProxy"
-						},
-						"required": true
-					}
-				],
-				"responses": {
-					"204": {
-						"description": "Kapacitor returned no content"
-					},
-					"404": {
-						"description": "Data source or Kapacitor ID does not exist.",
-						"schema": {
-							"$ref": "#/definitions/Error"
-						}
-					},
-					"default": {
-						"description": "Response directly from kapacitor",
-						"schema": {
-							"$ref": "#/definitions/KapacitorProxyResponse"
-						}
-					}
-				}
-			},
-			"post": {
-				"tags": [
-					"sources",
-					"kapacitors",
-					"proxy"
-				],
-				"description": "POST body directly to configured kapacitor.  The response and status code from kapacitor is directly returned.",
-				"parameters": [
-					{
-						"name": "id",
-						"in": "path",
-						"type": "string",
-						"description": "ID of the source",
-						"required": true
-					},
-					{
-						"name": "kapa_id",
-						"in": "path",
-						"type": "string",
-						"description": "ID of the kapacitor backend.",
-						"required": true
-					},
-					{
-						"name": "path",
-						"in": "query",
-						"type": "string",
-						"description": "The kapacitor API path to use in the proxy redirect",
-						"required": true
-					},
-					{
-						"name": "query",
-						"in": "body",
-						"description": "Kapacitor body",
-						"schema": {
-							"$ref": "#/definitions/KapacitorProxy"
-						},
-						"required": true
-					}
-				],
-				"responses": {
-					"204": {
-						"description": "Kapacitor returned no content"
-					},
-					"404": {
-						"description": "Kapacitor ID does not exist.",
-						"schema": {
-							"$ref": "#/definitions/Error"
-						}
-					},
-					"default": {
-						"description": "Response directly from kapacitor",
-						"schema": {
-							"$ref": "#/definitions/KapacitorProxyResponse"
-						}
-					}
-				}
-			}
-		},
-		"/mappings": {
-			"get": {
-				"tags": [
-					"layouts",
-					"mappings"
-				],
-				"summary": "Mappings between app names and measurements",
-				"description": "Mappings provide a means to alias measurement names found within a telegraf database and application layouts found within Chronograf\n",
-				"responses": {
-					"200": {
-						"description": "An array of mappings",
-						"schema": {
-							"$ref": "#/definitions/Mappings"
-						}
-					},
-					"default": {
-						"description": "Unexpected internal service error",
-						"schema": {
-							"$ref": "#/definitions/Error"
-						}
-					}
-				}
-			}
-		},
-		"/layouts": {
-			"get": {
-				"tags": [
-					"layouts"
-				],
-				"summary": "Pre-configured layouts",
-				"parameters": [
-					{
-						"name": "measurement",
-						"in": "query",
-						"description": "Returns layouts with this measurement",
-						"required": false,
-						"type": "array",
-						"items": {
-							"type": "string"
-						},
-						"collectionFormat": "multi"
-					},
-					{
-						"name": "app",
-						"in": "query",
-						"description": "Returns layouts with this app",
-						"required": false,
-						"type": "array",
-						"items": {
-							"type": "string"
-						},
-						"collectionFormat": "multi"
-					}
-				],
-				"description": "Layouts are a collection of `Cells` that visualize time-series data.\n",
-				"responses": {
-					"200": {
-						"description": "An array of layouts",
-						"schema": {
-							"$ref": "#/definitions/Layouts"
-						}
-					},
-					"default": {
-						"description": "Unexpected internal service error",
-						"schema": {
-							"$ref": "#/definitions/Error"
-						}
-					}
-				}
-			},
-			"post": {
-				"tags": [
-					"layouts"
-				],
-				"summary": "Create new layout",
-				"parameters": [
-					{
-						"name": "layout",
-						"in": "body",
-						"description": "Defines the layout and queries of the cells within the layout.",
-						"schema": {
-							"$ref": "#/definitions/Layout"
-						}
-					}
-				],
-				"responses": {
-					"201": {
-						"description": "Successfully created new layout",
-						"headers": {
-							"Location": {
-								"type": "string",
-								"format": "url",
-								"description": "Location of the newly created layout"
-							}
-						},
-						"schema": {
-							"$ref": "#/definitions/Layout"
-						}
-					},
-					"default": {
-						"description": "A processing or an unexpected error.",
-						"schema": {
-							"$ref": "#/definitions/Error"
-						}
-					}
-				}
-			}
-		},
-		"/layouts/{id}": {
-			"get": {
-				"tags": [
-					"layouts"
-				],
-				"parameters": [
-					{
-						"name": "id",
-						"in": "path",
-						"type": "string",
-						"description": "ID of the layout",
-						"required": true
-					}
-				],
-				"summary": "Specific pre-configured layout containing cells and queries.",
-				"description": "layouts will hold information about how to layout the page of graphs.\n",
-				"responses": {
-					"200": {
-						"description": "Returns the specified layout containing `cells`.",
-						"schema": {
-							"$ref": "#/definitions/Layout"
-						}
-					},
-					"404": {
-						"description": "Unknown layout id",
-						"schema": {
-							"$ref": "#/definitions/Error"
-						}
-					},
-					"default": {
-						"description": "Unexpected internal service error",
-						"schema": {
-							"$ref": "#/definitions/Error"
-						}
-					}
-				}
-			},
-			"delete": {
-				"tags": [
-					"layouts"
-				],
-				"parameters": [
-					{
-						"name": "id",
-						"in": "path",
-						"type": "string",
-						"description": "ID of the layout",
-						"required": true
-					}
-				],
-				"summary": "This specific layout will be removed from the data store",
-				"responses": {
-					"204": {
-						"description": "Layout has been removed."
-					},
-					"404": {
-						"description": "Unknown layout id",
-						"schema": {
-							"$ref": "#/definitions/Error"
-						}
-					},
-					"default": {
-						"description": "Unexpected internal service error",
-						"schema": {
-							"$ref": "#/definitions/Error"
-						}
-					}
-				}
-			},
-			"put": {
-				"tags": [
-					"layouts"
-				],
-				"summary": "Replace layout configuration.",
-				"parameters": [
-					{
-						"name": "id",
-						"in": "path",
-						"type": "string",
-						"description": "ID of a layout",
-						"required": true
-					},
-					{
-						"name": "config",
-						"in": "body",
-						"description": "layout  configuration update parameters",
-						"schema": {
-							"$ref": "#/definitions/Layout"
-						},
-						"required": true
-					}
-				],
-				"responses": {
-					"200": {
-						"description": "Layout has been replaced and the new layout is returned.",
-						"schema": {
-							"$ref": "#/definitions/Layout"
-						}
-					},
-					"404": {
-						"description": "Happens when trying to access a non-existent layout.",
-						"schema": {
-							"$ref": "#/definitions/Error"
-						}
-					},
-					"default": {
-						"description": "A processing or an unexpected error.",
-						"schema": {
-							"$ref": "#/definitions/Error"
-						}
-					}
-				}
-			}
-		},
-		"/dashboards": {
-			"get": {
-				"tags": [
-					"dashboards"
-				],
-				"summary": "List of all dashboards",
-				"responses": {
-					"200": {
-						"description": "An array of dashboards",
-						"schema": {
-							"$ref": "#/definitions/Dashboards"
-						}
-					},
-					"default": {
-						"description": "Unexpected internal service error",
-						"schema": {
-							"$ref": "#/definitions/Error"
-						}
-					}
-				}
-			},
-			"post": {
-				"tags": [
-					"dashboards"
-				],
-				"summary": "Create new dashboard",
-				"parameters": [
-					{
-						"name": "dashboard",
-						"in": "body",
-						"description": "Configuration options for new dashboard",
-						"schema": {
-							"$ref": "#/definitions/Dashboard"
-						}
-					}
-				],
-				"responses": {
-					"201": {
-						"description": "Successfully created new dashboard",
-						"headers": {
-							"Location": {
-								"type": "string",
-								"format": "url",
-								"description": "Location of the newly created dashboard resource."
-							}
-						},
-						"schema": {
-							"$ref": "#/definitions/Dashboard"
-						}
-					},
-					"default": {
-						"description": "A processing or an unexpected error.",
-						"schema": {
-							"$ref": "#/definitions/Error"
-						}
-					}
-				}
-			}
-		},
-		"/dashboards/{id}": {
-			"get": {
-				"tags": [
-					"dashboards"
-				],
-				"parameters": [
-					{
-						"name": "id",
-						"in": "path",
-						"type": "integer",
-						"description": "ID of the dashboard",
-						"required": true
-					}
-				],
-				"summary": "Specific dashboard",
-				"description": "Dashboards contain visual display information as well as links to queries",
-				"responses": {
-					"200": {
-						"description": "Returns the specified dashboard with links to queries.",
-						"schema": {
-							"$ref": "#/definitions/Dashboard"
-						}
-					},
-					"404": {
-						"description": "Unknown dashboard id",
-						"schema": {
-							"$ref": "#/definitions/Error"
-						}
-					},
-					"default": {
-						"description": "Unexpected internal service error",
-						"schema": {
-							"$ref": "#/definitions/Error"
-						}
-					}
-				}
-			},
-			"delete": {
-				"tags": [
-					"dashboards"
-				],
-				"parameters": [
-					{
-						"name": "id",
-						"in": "path",
-						"type": "integer",
-						"description": "ID of the layout",
-						"required": true
-					}
-				],
-				"summary": "Deletes the specified dashboard",
-				"responses": {
-					"204": {
-						"description": "Dashboard has been removed."
-					},
-					"404": {
-						"description": "Unknown dashboard id",
-						"schema": {
-							"$ref": "#/definitions/Error"
-						}
-					},
-					"default": {
-						"description": "Unexpected internal service error",
-						"schema": {
-							"$ref": "#/definitions/Error"
-						}
-					}
-				}
-			},
-			"put": {
-				"tags": [
-					"dashboards"
-				],
-				"summary": "Replace dashboard information.",
-				"parameters": [
-					{
-						"name": "id",
-						"in": "path",
-						"type": "integer",
-						"description": "ID of a dashboard",
-						"required": true
-					},
-					{
-						"name": "config",
-						"in": "body",
-						"description": "dashboard configuration update parameters",
-						"schema": {
-							"$ref": "#/definitions/Dashboard"
-						},
-						"required": true
-					}
-				],
-				"responses": {
-					"200": {
-						"description": "Dashboard has been replaced and the new dashboard is returned.",
-						"schema": {
-							"$ref": "#/definitions/Dashboard"
-						}
-					},
-					"404": {
-						"description": "Happens when trying to access a non-existent dashboard.",
-						"schema": {
-							"$ref": "#/definitions/Error"
-						}
-					},
-					"default": {
-						"description": "A processing or an unexpected error.",
-						"schema": {
-							"$ref": "#/definitions/Error"
-						}
-					}
-				}
-			},
-			"patch": {
-				"tags": [
-					"layouts"
-				],
-				"summary": "Update dashboard information.",
-				"description": "Update either the dashboard name or the dashboard cells",
-				"parameters": [
-					{
-						"name": "id",
-						"in": "path",
-						"type": "integer",
-						"description": "ID of a dashboard",
-						"required": true
-					},
-					{
-						"name": "config",
-						"in": "body",
-						"description": "dashboard configuration update parameters. Must be either name or cells",
-						"schema": {
-							"$ref": "#/definitions/Dashboard"
-						},
-						"required": true
-					}
-				],
-				"responses": {
-					"200": {
-						"description": "Dashboard has been updated and the new dashboard is returned.",
-						"schema": {
-							"$ref": "#/definitions/Dashboard"
-						}
-					},
-					"404": {
-						"description": "Happens when trying to access a non-existent dashboard.",
-						"schema": {
-							"$ref": "#/definitions/Error"
-						}
-					},
-					"default": {
-						"description": "A processing or an unexpected error.",
-						"schema": {
-							"$ref": "#/definitions/Error"
-						}
-					}
-				}
-			}
-		}
-	},
-	"definitions": {
-		"Databases": {
-			"type": "object",
-			"required": [
-				"databases"
-			],
-			"properties": {
-				"databases": {
-					"type": "array",
-					"items": {
-						"$ref": "#/definitions/Database"
-					}
-				}
-			}
-		},
-		"Database": {
-			"type": "object",
-			"required": [
-				"name"
-			],
-			"example": {
-				"name": "NOAA_water_database",
-				"duration": "3d",
-				"replication": 3,
-				"shardDuration": "3h",
-				"retentionPolicies": [
-					{
-						"name": "weekly",
-						"duration": "7d",
-						"replication": 1,
-						"shardDuration": "7d",
-						"default": true,
-						"links": {
-							"self": "/chronograf/v1/ousrces/1/dbs/NOAA_water_database/rps/liquid"
-						}
-					}
-				],
-				"links": {
-					"self": "/chronograf/v1/sources/1/dbs/NOAA_water_database",
-					"rps": "/chronograf/v1/sources/1/dbs/NOAA_water_database/rps"
-				}
-			},
-			"properties": {
-				"name": {
-					"type": "string",
-					"description": "The identifying name of the database"
-				},
-				"duration": {
-					"type": "string",
-					"description": "the duration of the default retention policy"
-				},
-				"replication": {
-					"type": "integer",
-					"format": "int32",
-					"description": "how many copies of the data are stored in the cluster"
-				},
-				"shardDuration": {
-					"type": "string",
-					"description": "the interval spanned by each shard group"
-				},
-				"retentionPolicies": {
-					"type": "array",
-					"items": {
-						"$ref": "#/definitions/RetentionPolicy"
-					}
-				},
-				"links": {
-					"type": "object",
-					"properties": {
-						"self": {
-							"type": "string",
-							"description": "Self link mapping to this resource",
-							"format": "url"
-						},
-						"rps": {
-							"type": "string",
-							"description": "Link to retention policies for this database",
-							"format": "url"
-						}
-					}
-				}
-			}
-		},
-		"Kapacitors": {
-			"type": "object",
-			"required": [
-				"kapacitors"
-			],
-			"properties": {
-				"kapacitors": {
-					"type": "array",
-					"items": {
-						"$ref": "#/definitions/Kapacitor"
-					}
-				}
-			}
-		},
-		"Kapacitor": {
-			"type": "object",
-			"required": [
-				"name",
-				"url"
-			],
-			"example": {
-				"id": "4",
-				"name": "kapa",
-				"url": "http://localhost:9092",
-				"active": false,
-				"links": {
-					"proxy": "/chronograf/v1/sources/4/kapacitors/4/proxy",
-					"self": "/chronograf/v1/sources/4/kapacitors/4",
-					"rules": "/chronograf/v1/sources/4/kapacitors/4/rules"
-				}
-			},
-			"properties": {
-				"id": {
-					"type": "string",
-					"description": "Unique identifier representing a kapacitor instance.",
-					"readOnly": true
-				},
-				"name": {
-					"type": "string",
-					"description": "User facing name of kapacitor instance."
-				},
-				"username": {
-					"type": "string",
-					"description": "Username for authentication to kapacitor."
-				},
-				"password": {
-					"type": "string",
-					"description": "Password is in cleartext."
-				},
-				"url": {
-					"type": "string",
-					"format": "url",
-					"description": "URL for the kapacitor backend (e.g. http://localhost:9092)"
-				},
-				"active": {
-					"type": "boolean",
-					"description": "Indicates whether the kapacitor is the current kapacitor being used for a source"
-				},
-				"links": {
-					"type": "object",
-					"properties": {
-						"self": {
-							"type": "string",
-							"description": "Self link mapping to this resource",
-							"format": "url"
-						},
-						"proxy": {
-							"type": "string",
-							"description": "URL location of proxy endpoint for this kapacitor",
-							"format": "url"
-						},
-						"rules": {
-							"type": "string",
-							"description": "URL location of rules endpoint for this kapacitor",
-							"format": "url"
-						}
-					}
-				}
-			}
-		},
-		"KapacitorProxy": {
-			"description": "Entirely used as the body for the request to the kapacitor backend.",
-			"type": "object"
-		},
-		"KapacitorProxyResponse": {
-			"description": "Entire response from the kapacitor backend.",
-			"type": "object"
-		},
-		"Rules": {
-			"type": "object",
-			"required": [
-				"rules"
-			],
-			"properties": {
-				"rules": {
-					"type": "array",
-					"items": {
-						"$ref": "#/definitions/Rule"
-					}
-				}
-			}
-		},
-		"Query": {
-			"type": "object",
-			"properties": {
-				"query": {
-					"type": "string",
-					"description": "InfluxQL statement to be analyzed",
-					"example": {
-						"query": "select max(usage_system) from telegraf.autogen.cpu group by time(10m)"
-					}
-				}
-			}
-		},
-		"QueryResponse": {
-			"type": "object",
-			"properties": {
-				"query": {
-					"type": "string",
-					"example": {
-						"query": "select max(usage_system) from telegraf.autogen.cpu group by time(10m)"
-					},
-					"description": "InfluxQL statement to be analyzed"
-				},
-				"queryConfig": {
-					"$ref": "#/definitions/QueryConfig"
-				}
-			}
-		},
-		"Queries": {
-			"type": "object",
-			"properties": {
-				"queries": {
-					"type": "array",
-					"items": {
-						"$ref": "#/definitions/Query"
-					}
-				}
-			}
-		},
-		"QueriesResponse": {
-			"type": "object",
-			"properties": {
-				"queries": {
-					"type": "array",
-					"items": {
-						"$ref": "#/definitions/QueryResponse"
-					}
-				}
-			}
-		},
-		"QueryConfig": {
-			"type": "object",
-			"example": {
-				"id": "ce72917d-1ecb-45ea-a6cb-4c122deb93c7",
-				"database": "telegraf",
-				"measurement": "cpu",
-				"retentionPolicy": "autogen",
-				"fields": [
-					{
-						"field": "usage_system",
-						"funcs": [
-							"max"
-						]
-					}
-				],
-				"tags": {},
-				"groupBy": {
-					"time": "10m",
-					"tags": []
-				},
-				"areTagsAccepted": true,
-				"range": {
-					"lower": "15m",
-					"upper": "now"
-				}
-			},
-			"properties": {
-				"id": {
-					"type": "string"
-				},
-				"database": {
-					"type": "string"
-				},
-				"measurement": {
-					"type": "string"
-				},
-				"retentionPolicy": {
-					"type": "string"
-				},
-				"areTagsAccepted": {
-					"type": "boolean"
-				},
-				"rawText": {
-					"type": "string"
-				},
-				"tags": {
-					"type": "object"
-				},
-				"groupBy": {
-					"type": "object",
-					"properties": {
-						"time": {
-							"type": "string"
-						},
-						"tags": {
-							"type": "array",
-							"items": {
-								"type": "string"
-							}
-						}
-					},
-					"required": [
-						"time",
-						"tags"
-					]
-				},
-				"fields": {
-					"type": "array",
-					"items": {
-						"type": "object",
-						"properties": {
-							"field": {
-								"type": "string"
-							},
-							"funcs": {
-								"type": "array",
-								"items": {
-									"type": "string"
-								}
-							}
-						},
-						"required": [
-							"field",
-							"funcs"
-						]
-					}
-				},
-				"range": {
-					"type": "object",
-					"properties": {
-						"lower": {
-							"type": "string"
-						},
-						"upper": {
-							"type": "string"
-						}
-					},
-					"required": [
-						"lower",
-						"upper"
-					]
-				}
-			},
-			"required": [
-				"database",
-				"measurement",
-				"retentionPolicy",
-				"areTagsAccepted",
-				"tags",
-				"groupBy",
-				"fields"
-			]
-		},
-		"KapacitorNode": {
-			"type": "object",
-			"description": "Represents a node in the kapacitor TICKscript graph",
-			"required": [
-				"name"
-			],
-			"properties": {
-				"name": {
-					"type": "string",
-					"description": "Name of the kapacitor node e.g. slack"
-				},
-				"args": {
-					"type": "array",
-					"description": "All arguments to the named node",
-					"items": {
-						"type": "string"
-					}
-				},
-				"properties": {
-					"type": "array",
-					"description": "All properties attached to the kapacitor node",
-					"items": {
-						"$ref": "#/definitions/KapacitorProperty"
-					}
-				}
-			}
-		},
-		"KapacitorProperty": {
-			"type": "object",
-			"description": "Represents a property attached to a node in the kapacitor TICKscript graph",
-			"required": [
-				"name"
-			],
-			"properties": {
-				"name": {
-					"type": "string",
-					"description": "Name of the kapacitor property e.g. channel for a slack ndoe"
-				},
-				"args": {
-					"type": "array",
-					"description": "All arguments to the named property",
-					"items": {
-						"type": "string"
-					}
-				}
-			}
-		},
-		"RetentionPolicies": {
-			"type": "object",
-			"required": [
-				"retentionPolicies"
-			],
-			"properties": {
-				"retentionPolicies": {
-					"type": "array",
-					"items": {
-						"$ref": "#/definitions/RetentionPolicy"
-					}
-				}
-			}
-		},
-		"RetentionPolicy": {
-			"type": "object",
-			"required": [
-				"name",
-				"duration",
-				"replication"
-			],
-			"example": {
-				"name": "weekly",
-				"duration": "7d",
-				"replication": 1,
-				"shardDuration": "7d",
-				"default": true,
-				"links": {
-					"self": "/chronograf/v1/ousrces/1/dbs/NOAA_water_database/rps/liquid"
-				}
-			},
-			"properties": {
-				"name": {
-					"type": "string",
-					"description": "The identifying name of the retention policy"
-				},
-				"duration": {
-					"type": "string",
-					"description": "the duration of the retention policy"
-				},
-				"replication": {
-					"type": "integer",
-					"format": "int32",
-					"description": "how many copies of the data are stored in the cluster"
-				},
-				"shardDuration": {
-					"type": "string",
-					"description": "the interval spanned by each shard group"
-				},
-				"default": {
-					"type": "boolean",
-					"description": "Indicates whether this retention policy should be the default"
-				},
-				"links": {
-					"type": "object",
-					"properties": {
-						"self": {
-							"type": "string",
-							"description": "Self link mapping to this resource",
-							"format": "url"
-						}
-					}
-				}
-			}
-		},
-		"Rule": {
-			"type": "object",
-			"example": {
-				"id": "chronograf-v1-b2b065ea-79bd-4e4f-8c0d-d0ef68477d38",
-				"query": {
-					"id": "ce72917d-1ecb-45ea-a6cb-4c122deb93c7",
-					"database": "telegraf",
-					"measurement": "cpu",
-					"retentionPolicy": "autogen",
-					"fields": [
-						{
-							"field": "usage_system",
-							"funcs": [
-								"max"
-							]
-						}
-					],
-					"tags": {},
-					"groupBy": {
-						"time": "10m",
-						"tags": []
-					},
-					"areTagsAccepted": true
-				},
-				"every": "30s",
-				"alerts": [
-					"alerta"
-				],
-				"alertNodes": [
-					{
-						"name": "alerta",
-						"args": [],
-						"properties": []
-					}
-				],
-				"message": "too much spam",
-				"details": "muh body",
-				"trigger": "threshold",
-				"values": {
-					"operator": "greater than",
-					"value": "10"
-				},
-				"name": "Untitled Rule",
-				"tickscript": "var db = 'telegraf'\n\nvar rp = 'autogen'\n\nvar measurement = 'cpu'\n\nvar groupBy = []\n\nvar whereFilter = lambda: TRUE\n\nvar period = 10m\n\nvar every = 30s\n\nvar name = 'Untitled Rule'\n\nvar idVar = name + ':{{.Group}}'\n\nvar message = 'too much spam'\n\nvar idTag = 'alertID'\n\nvar levelTag = 'level'\n\nvar messageField = 'message'\n\nvar durationField = 'duration'\n\nvar outputDB = 'chronograf'\n\nvar outputRP = 'autogen'\n\nvar outputMeasurement = 'alerts'\n\nvar triggerType = 'threshold'\n\nvar details = 'muh body'\n\nvar crit = 10\n\nvar data = stream\n    |from()\n        .database(db)\n        .retentionPolicy(rp)\n        .measurement(measurement)\n        .groupBy(groupBy)\n        .where(whereFilter)\n    |window()\n        .period(period)\n        .every(every)\n        .align()\n    |max('usage_system')\n        .as('value')\n\nvar trigger = data\n    |alert()\n        .crit(lambda: \"value\" > crit)\n        .stateChangesOnly()\n        .message(message)\n        .id(idVar)\n        .idTag(idTag)\n        .levelTag(levelTag)\n        .messageField(messageField)\n        .durationField(durationField)\n        .details(details)\n        .alerta()\n\ntrigger\n    |influxDBOut()\n        .create()\n        .database(outputDB)\n        .retentionPolicy(outputRP)\n        .measurement(outputMeasurement)\n        .tag('alertName', name)\n        .tag('triggerType', triggerType)\n\ntrigger\n    |httpOut('output')\n",
-				"status": "enabled",
-				"links": {
-					"self": "/chronograf/v1/sources/5/kapacitors/5/rules/chronograf-v1-b2b065ea-79bd-4e4f-8c0d-d0ef68477d38",
-					"kapacitor": "/chronograf/v1/sources/5/kapacitors/5/proxy?path=%2Fkapacitor%2Fv1%2Ftasks%2Fchronograf-v1-b2b065ea-79bd-4e4f-8c0d-d0ef68477d38",
-					"output": "/chronograf/v1/sources/5/kapacitors/5/proxy?path=%2Fkapacitor%2Fv1%2Ftasks%2Fchronograf-v1-b2b065ea-79bd-4e4f-8c0d-d0ef68477d38%2Foutput"
-				}
-			},
-			"required": [
-				"query",
-				"every",
-				"trigger"
-			],
-			"properties": {
-				"id": {
-					"type": "string",
-					"description": "ID for this rule; the ID is shared with kapacitor"
-				},
-				"query": {
-					"$ref": "#/definitions/QueryConfig"
-				},
-				"name": {
-					"type": "string",
-					"description": "User facing name of the alerting rule"
-				},
-				"every": {
-					"type": "string",
-					"description": "Golang duration string specifying how often the alert condition is checked"
-				},
-				"alerts": {
-					"type": "array",
-					"description": "Array of alerting services to warn if the alert is triggered",
-					"items": {
-						"type": "string",
-						"enum": [
-							"alerta",
-							"post",
-							"http",
-							"hipchat",
-							"opsgenie",
-							"pagerduty",
-							"pushover",
-							"victorops",
-							"smtp",
-							"email",
-							"exec",
-							"sensu",
-							"slack",
-							"talk",
-							"telegram",
-							"tcp"
-						]
-					}
-				},
-				"alertNodes": {
-					"type": "array",
-					"description": "Arguments and properties to add to alert",
-					"items": {
-						"$ref": "#/definitions/KapacitorNode"
-					}
-				},
-				"message": {
-					"type": "string",
-					"description": "Message to send when alert occurs."
-				},
-				"details": {
-					"type": "string",
-					"description": "Template for constructing a detailed HTML message for the alert. (Currently, only used for email/smtp"
-				},
-				"trigger": {
-					"type": "string",
-					"description": "Trigger defines the alerting structure; deadman alert if no data are received for the specified time range; relative alert if the data change relative to the data in a different time range; threshold alert if the data cross a boundary",
-					"enum": [
-						"deadman",
-						"relative",
-						"threshold"
-					]
-				},
-				"values": {
-					"type": "object",
-					"description": "Alerting logic for trigger type",
-					"properties": {
-						"change": {
-							"description": "Specifies if the change is percent or absolute",
-							"type": "string",
-							"enum": [
-								"% change",
-								"change"
-							]
-						},
-						"period": {
-							"description": "Length of time before deadman is alerted (golang duration)",
-							"type": "string"
-						},
-						"shift": {
-							"description": "Amount of time to look into the past to compare to the present (golang duration)",
-							"type": "string"
-						},
-						"operator": {
-							"description": "Operator for alert comparison",
-							"type": "string",
-							"enum": [
-								"greater than",
-								"less than",
-								"equal to or less than",
-								"equal to or greater",
-								"equal to",
-								"not equal to",
-								"inside range",
-								"outside range"
-							]
-						},
-						"value": {
-							"description": "Value is the boundary value when alert goes critical",
-							"type": "string"
-						},
-						"rangeValue": {
-							"description": "Optional value for range comparisions",
-							"type": "string"
-						}
-					}
-				},
-				"tickscript": {
-					"type": "string",
-					"description": "TICKscript representing this rule"
-				},
-				"status": {
-					"type": "string",
-					"description": "Represents if this rule is enabled or disabled in kapacitor",
-					"enum": [
-						"enabled",
-						"disabled"
-					]
-				},
-				"links": {
-					"type": "object",
-					"required": [
-						"self",
-						"kapacitor"
-					],
-					"properties": {
-						"self": {
-							"description": "Self link pointing to this rule resource",
-							"type": "string",
-							"format": "uri"
-						},
-						"kapacitor": {
-							"description": "Link pointing to the kapacitor proxy for this rule including the path query parameter.",
-							"type": "string",
-							"format": "uri"
-						},
-						"output": {
-							"description": "Link pointing to the kapacitor httpOut node of the tickscript; includes the path query argument",
-							"type": "string",
-							"format": "uri"
-						}
-					}
-				}
-			}
-		},
-		"Sources": {
-			"type": "object",
-			"required": [
-				"sources"
-			],
-			"properties": {
-				"sources": {
-					"type": "array",
-					"items": {
-						"$ref": "#/definitions/Source"
-					}
-				}
-			}
-		},
-		"Source": {
-			"type": "object",
-			"example": {
-				"id": "4",
-				"name": "Influx 1",
-				"url": "http://localhost:8086",
-				"default": false,
-				"telegraf": "telegraf",
-				"links": {
-					"self": "/chronograf/v1/sources/4",
-					"kapacitors": "/chronograf/v1/sources/4/kapacitors",
-					"proxy": "/chronograf/v1/sources/4/proxy",
-					"write": "/chronograf/v1/sources/4/write",
-					"queries": "/chronograf/v1/sources/4/queries",
-					"permissions": "/chronograf/v1/sources/4/permissions",
-					"users": "/chronograf/v1/sources/4/users",
-					"roles": "/chronograf/v1/sources/4/roles"
-				}
-			},
-			"required": [
-				"url"
-			],
-			"properties": {
-				"id": {
-					"type": "string",
-					"description": "Unique identifier representing a specific data source.",
-					"readOnly": true
-				},
-				"name": {
-					"type": "string",
-					"description": "User facing name of data source"
-				},
-				"type": {
-					"type": "string",
-					"description": "Format of the data source",
-					"readOnly": true,
-					"enum": [
-						"influx",
-						"influx-enterprise",
-						"influx-relay"
-					]
-				},
-				"username": {
-					"type": "string",
-					"description": "Username for authentication to data source"
-				},
-				"password": {
-					"type": "string",
-					"description": "Password is in cleartext."
-				},
-				"url": {
-					"type": "string",
-					"format": "url",
-					"description": "URL for the time series data source backend (e.g. http://localhost:8086)"
-				},
-				"metaUrl": {
-					"type": "string",
-					"format": "url",
-					"description": "URL for the influxdb meta node"
-				},
-				"insecureSkipVerify": {
-					"type": "boolean",
-					"description": "True means any certificate presented by the source is accepted.  Typically used for self-signed certs. Probably should only be used for testing."
-				},
-				"default": {
-					"type": "boolean",
-					"description": "Indicates whether this source is the default source"
-				},
-				"telegraf": {
-					"type": "string",
-					"description": "Database where telegraf information is stored for this source",
-					"default": "telegraf"
-				},
-				"links": {
-					"type": "object",
-					"properties": {
-						"self": {
-							"type": "string",
-							"description": "Self link mapping to this resource",
-							"format": "url"
-						},
-						"proxy": {
-							"type": "string",
-							"description": "URL location of proxy endpoint for this source",
-							"format": "url"
-						},
-						"write": {
-							"type": "string",
-							"description": "URL location of write endpoint for this source",
-							"format": "url"
-						},
-						"queries": {
-							"type": "string",
-							"description": "URL location of the queries endpoint for this source",
-							"format": "url"
-						},
-						"kapacitors": {
-							"type": "string",
-							"description": "URL location of the kapacitors endpoint for this source",
-							"format": "url"
-						},
-						"users": {
-							"type": "string",
-							"description": "URL location of the users endpoint for this source",
-							"format": "url"
-						},
-						"permissions": {
-							"type": "string",
-							"description": "URL location of the permissions endpoint for this source",
-							"format": "url"
-						},
-						"roles": {
-							"type": "string",
-							"description": "Optional path to the roles endpoint IFF it is supported on this source",
-							"format": "url"
-						}
-					}
-				}
-			}
-		},
-		"Proxy": {
-			"type": "object",
-			"example": {
-				"query": "select $myfield from cpu where time > now() - 10m",
-				"db": "telegraf",
-				"rp": "autogen",
-				"tempVars": [
-					{
-						"tempVar": "$myfield",
-						"values": [
-							{
-								"type": "fieldKey",
-								"value": "usage_user"
-							}
-						]
-					}
-				]
-			},
-			"required": [
-				"query"
-			],
-			"properties": {
-				"query": {
-					"type": "string"
-				},
-				"db": {
-					"type": "string"
-				},
-				"rp": {
-					"type": "string"
-				},
-				"tempVars": {
-					"type": "array",
-					"description": "Template variables to replace within an InfluxQL query",
-					"items": {
-						"$ref": "#/definitions/TemplateVariable"
-					}
-				}
-			}
-		},
-		"TemplateVariable": {
-			"type": "object",
-			"description": "Named variable within an InfluxQL query to be replaced with values",
-			"properties": {
-				"tempVar": {
-					"type": "string",
-					"description": "String to replace within an InfluxQL statement"
-				},
-				"values": {
-					"type": "array",
-					"description": "Values used to replace tempVar.",
-					"items": {
-						"$ref": "#/definitions/TemplateValue"
-					}
-				}
-			}
-		},
-		"TemplateValue": {
-			"type": "object",
-			"description": "Value use to replace a template in an InfluxQL query.  The type governs the output format",
-			"properties": {
-				"value": {
-					"type": "string",
-					"description": "Specific value that will be encoded based on type"
-				},
-				"type": {
-					"type": "string",
-					"enum": [
-						"csv",
-						"tagKey",
-						"tagValue",
-						"fieldKey",
-						"timeStamp"
-					],
-					"description": "The type will change the format of the output value. tagKey/fieldKey are double quoted; tagValue are single quoted; csv and timeStamp are not quoted."
-				}
-			}
-		},
-		"ProxyResponse": {
-			"type": "object",
-			"example": {
-				"results": [
-					{
-						"statement_id": 0,
-						"series": [
-							{
-								"name": "cpu",
-								"columns": [
-									"time",
-									"cpu",
-									"host",
-									"usage_guest",
-									"usage_guest_nice",
-									"usage_idle",
-									"usage_iowait",
-									"usage_irq",
-									"usage_nice",
-									"usage_softirq",
-									"usage_steal",
-									"usage_system",
-									"usage_user"
-								],
-								"values": [
-									[
-										1487785510000,
-										"cpu-total",
-										"ChristohersMBP2.lan",
-										0,
-										0,
-										76.6916354556804,
-										0,
-										0,
-										0,
-										0,
-										0,
-										4.781523096129837,
-										18.526841448189764
-									]
-								]
-							}
-						]
-					}
-				]
-			},
-			"properties": {
-				"results": {
-					"description": "results from influx",
-					"type": "object"
-				}
-			}
-		},
-		"Roles": {
-			"type": "array",
-			"items": {
-				"$ref": "#/definitions/Role"
-			},
-			"example": {
-				"roles": [
-					{
-						"users": [
-							{
-								"name": "admin",
-								"links": {
-									"self": "/chronograf/v1/sources/3/users/admin"
-								}
-							}
-						],
-						"name": "timetravelers",
-						"permissions": [
-							{
-								"scope": "database",
-								"name": "telegraf",
-								"allowed": [
-									"ReadData",
-									"WriteData"
-								]
-							}
-						],
-						"links": {
-							"self": "/chronograf/v1/sources/3/roles/timetravelers"
-						}
-					}
-				]
-			}
-		},
-		"Role": {
-			"type": "object",
-			"required": [
-				"name"
-			],
-			"properties": {
-				"name": {
-					"type": "string",
-					"description": "Unique name of the role",
-					"maxLength": 254,
-					"minLength": 1
-				},
-				"users": {
-					"$ref": "#/definitions/Users"
-				},
-				"permissions": {
-					"$ref": "#/definitions/Permissions"
-				},
-				"links": {
-					"type": "object",
-					"description": "URL relations of this role",
-					"properties": {
-						"self": {
-							"type": "string",
-							"format": "url",
-							"description": "URI of resource."
-						}
-					}
-				}
-			},
-			"example": {
-				"users": [
-					{
-						"name": "admin",
-						"links": {
-							"self": "/chronograf/v1/sources/3/users/admin"
-						}
-					}
-				],
-				"name": "timetravelers",
-				"permissions": [
-					{
-						"scope": "database",
-						"name": "telegraf",
-						"allowed": [
-							"ReadData",
-							"WriteData"
-						]
-					}
-				],
-				"links": {
-					"self": "/chronograf/v1/sources/3/roles/timetravelers"
-				}
-			}
-		},
-		"Users": {
-			"type": "object",
-			"properties": {
-				"users": {
-					"type": "array",
-					"items": {
-						"$ref": "#/definitions/User"
-					}
-				}
-			},
-			"example": {
-				"users": [
-					{
-						"name": "docbrown",
-						"permissions": [
-							{
-								"scope": "all",
-								"allowed": [
-									"ViewAdmin",
-									"ViewChronograf",
-									"CreateDatabase",
-									"CreateUserAndRole",
-									"DropDatabase",
-									"DropData",
-									"ReadData",
-									"WriteData",
-									"ManageShard",
-									"ManageContinuousQuery",
-									"ManageQuery",
-									"ManageSubscription",
-									"Monitor",
-									"KapacitorAPI"
-								]
-							}
-						],
-						"roles": [
-							{
-								"name": "timetravelers",
-								"permissions": [
-									{
-										"scope": "database",
-										"name": "telegraf",
-										"allowed": [
-											"ReadData",
-											"WriteData"
-										]
-									}
-								],
-								"links": {
-									"self": "/chronograf/v1/sources/3/roles/timetravelers"
-								}
-							}
-						],
-						"links": {
-							"self": "/chronograf/v1/sources/3/users/docbrown"
-						}
-					}
-				]
-			}
-		},
-		"User": {
-			"type": "object",
-			"properties": {
-				"name": {
-					"type": "string",
-					"description": "Unique name of the user",
-					"maxLength": 254,
-					"minLength": 1
-				},
-				"password": {
-					"type": "string"
-				},
-				"permissions": {
-					"$ref": "#/definitions/Permissions"
-				},
-				"roles": {
-					"$ref": "#/definitions/Roles"
-				},
-				"links": {
-					"type": "object",
-					"description": "URL relations of this user",
-					"properties": {
-						"self": {
-							"type": "string",
-							"format": "url",
-							"description": "URI of resource."
-						}
-					}
-				}
-			},
-			"example": {
-				"name": "docbrown",
-				"permissions": [
-					{
-						"scope": "all",
-						"allowed": [
-							"ViewAdmin",
-							"ViewChronograf",
-							"CreateDatabase",
-							"CreateUserAndRole",
-							"DropDatabase",
-							"DropData",
-							"ReadData",
-							"WriteData",
-							"ManageShard",
-							"ManageContinuousQuery",
-							"ManageQuery",
-							"ManageSubscription",
-							"Monitor",
-							"KapacitorAPI"
-						]
-					}
-				],
-				"roles": [
-					{
-						"name": "timetravelers",
-						"permissions": [
-							{
-								"scope": "database",
-								"name": "telegraf",
-								"allowed": [
-									"ReadData",
-									"WriteData"
-								]
-							}
-						],
-						"links": {
-							"self": "/chronograf/v1/sources/3/roles/timetravelers"
-						}
-					}
-				],
-				"links": {
-					"self": "/chronograf/v1/sources/3/users/docbrown"
-				}
-			}
-		},
-		"Permissions": {
-			"description": "Permissions represent the entire set of permissions a User or Role may have",
-			"type": "array",
-			"items": {
-				"$ref": "#/definitions/Permission"
-			}
-		},
-		"Permission": {
-			"description": "Permission is a specific allowance for User or Role bound to a scope of the data source",
-			"type": "object",
-			"required": [
-				"scope",
-				"allowed"
-			],
-			"properties": {
-				"scope": {
-					"type": "string",
-					"description": "Describes if the permission is for all databases or restricted to one database",
-					"enum": [
-						"all",
-						"database"
-					]
-				},
-				"name": {
-					"type": "string",
-					"description": "If the scope is database this identifies the name of the database"
-				},
-				"allowed": {
-					"$ref": "#/definitions/Allowances"
-				}
-			},
-			"example": {
-				"scope": "database",
-				"name": "telegraf",
-				"allowed": [
-					"READ",
-					"WRITE"
-				]
-			}
-		},
-		"AllPermissions": {
-			"description": "All possible permissions for this particular datasource.  Used as a static list",
-			"type": "object",
-			"properties": {
-				"permissions": {
-					"$ref": "#/definitions/Permissions"
-				},
-				"links": {
-					"type": "object",
-					"properties": {
-						"self": {
-							"description": "Relative link back to the permissions endpoint",
-							"type": "string",
-							"format": "uri"
-						},
-						"source": {
-							"description": "Relative link to host with these permissiosn",
-							"type": "string",
-							"format": "uri"
-						}
-					}
-				}
-			}
-		},
-		"Allowances": {
-			"description": "Allowances defines what actions a user can have on a scoped permission",
-			"type": "array",
-			"items": {
-				"type": "string",
-				"description": "OSS InfluxDB is READ and WRITE.  Enterprise is all others",
-				"enum": [
-					"READ",
-					"WRITE",
-					"NoPermissions",
-					"ViewAdmin",
-					"ViewChronograf",
-					"CreateDatabase",
-					"CreateUserAndRole",
-					"AddRemoveNode",
-					"DropDatabase",
-					"DropData",
-					"ReadData",
-					"WriteData",
-					"Rebalance",
-					"ManageShard",
-					"ManageContinuousQuery",
-					"ManageQuery",
-					"ManageSubscription",
-					"Monitor",
-					"CopyShard",
-					"KapacitorAPI",
-					"KapacitorConfigAPI"
-				]
-			}
-		},
-		"Layouts": {
-			"required": [
-				"layouts"
-			],
-			"type": "object",
-			"properties": {
-				"layouts": {
-					"type": "array",
-					"items": {
-						"$ref": "#/definitions/Layout"
-					}
-				}
-			}
-		},
-		"Layout": {
-			"type": "object",
-			"required": [
-				"cells",
-				"app",
-				"measurement"
-			],
-			"properties": {
-				"id": {
-					"type": "string",
-					"description": "ID is an opaque string that uniquely identifies this layout."
-				},
-				"app": {
-					"type": "string",
-					"description": "App is the user facing name of this Layout"
-				},
-				"measurement": {
-					"type": "string",
-					"description": "Measurement is the descriptive name of the time series data."
-				},
-				"cells": {
-					"type": "array",
-					"description": "Cells are the individual visualization elements.",
-					"items": {
-						"$ref": "#/definitions/Cell"
-					}
-				},
-				"link": {
-					"$ref": "#/definitions/Link"
-				}
-			},
-			"example": {
-				"id": "0e980b97-c162-487b-a815-3f955df62430",
-				"app": "docker",
-				"measurement": "docker_container_net",
-				"autoflow": true,
-				"cells": [
-					{
-						"x": 0,
-						"y": 0,
-						"w": 4,
-						"h": 4,
-						"i": "4c79cefb-5152-410c-9b88-74f9bff7ef23",
-						"name": "Docker - Container Network",
-						"queries": [
-							{
-								"query": "SELECT derivative(mean(\"tx_bytes\"), 10s) AS \"net_tx_bytes\" FROM \"docker_container_net\"",
-								"groupbys": [
-									"\"container_name\""
-								]
-							},
-							{
-								"query": "SELECT derivative(mean(\"rx_bytes\"), 10s) AS \"net_rx_bytes\" FROM \"docker_container_net\"",
-								"groupbys": [
-									"\"container_name\""
-								]
-							}
-						],
-						"type": ""
-					}
-				],
-				"link": {
-					"href": "/chronograf/v1/layouts/0e980b97-c162-487b-a815-3f955df62430",
-					"rel": "self"
-				}
-			}
-		},
-		"Mappings": {
-			"type": "object",
-			"required": [
-				"mappings"
-			],
-			"properties": {
-				"mappings": {
-					"type": "array",
-					"items": {
-						"$ref": "#/definitions/Mapping"
-					}
-				}
-			}
-		},
-		"Mapping": {
-			"type": "object",
-			"required": [
-				"measurement",
-				"name"
-			],
-			"properties": {
-				"measurement": {
-					"description": "The measurement where data for this mapping is found",
-					"type": "string"
-				},
-				"name": {
-					"description": "The application name which will be assigned to the corresponding measurement",
-					"type": "string"
-				}
-			},
-			"example": {
-				"measurement": "riak",
-				"name": "riak"
-			}
-		},
-		"Cell": {
-			"type": "object",
-			"required": [
-				"i",
-				"x",
-				"y",
-				"w",
-				"h"
-			],
-			"properties": {
-				"i": {
-					"description": "Unique ID of Cell",
-					"type": "string",
-					"format": "uuid4"
-				},
-				"x": {
-					"description": "X-coordinate of Cell in the Layout",
-					"type": "integer",
-					"format": "int32"
-				},
-				"y": {
-					"description": "Y-coordinate of Cell in the Layout",
-					"type": "integer",
-					"format": "int32"
-				},
-				"w": {
-					"description": "Width of Cell in the Layout",
-					"type": "integer",
-					"format": "int32"
-				},
-				"h": {
-					"description": "Height of Cell in the Layout",
-					"type": "integer",
-					"format": "int32"
-				},
-				"name": {
-					"description": "Cell name",
-					"type": "string"
-				},
-				"queries": {
-					"description": "Time-series data queries for Cell.",
-					"type": "array",
-					"items": {
-						"$ref": "#/definitions/LayoutQuery"
-					}
-				},
-				"type": {
-					"description": "Cell visualization type",
-					"type": "string"
-				}
-			},
-			"example": {
-				"x": 5,
-				"y": 5,
-				"w": 4,
-				"h": 4,
-				"name": "usage_user",
-				"queries": [
-					{
-						"query": "SELECT mean(\"usage_user\") AS \"usage_user\" FROM \"cpu\"",
-						"label": "%"
-					}
-				],
-				"type": "line"
-			}
-		},
-		"LayoutQuery": {
-			"type": "object",
-			"required": [
-				"query"
-			],
-			"properties": {
-				"label": {
-					"description": "Optional Y-axis user-facing label for this query",
-					"type": "string"
-				},
-				"range": {
-					"description": "Optional default range of the Y-axis",
-					"type": "object",
-					"required": [
-						"upper",
-						"lower"
-					],
-					"properties": {
-						"upper": {
-							"description": "Upper bound of the display range of the Y-axis",
-							"type": "integer",
-							"format": "int64"
-						},
-						"lower": {
-							"description": "Lower bound of the display range of the Y-axis",
-							"type": "integer",
-							"format": "int64"
-						}
-					}
-				},
-				"query": {
-					"type": "string"
-				},
-				"wheres": {
-					"description": "Defines the condition clauses for influxdb",
-					"type": "array",
-					"items": {
-						"type": "string"
-					}
-				},
-				"groupbys": {
-					"description": "Defines the group by clauses for influxdb",
-					"type": "array",
-					"items": {
-						"type": "string"
-					}
-				}
-			},
-			"example": {
-				"label": "# warnings",
-				"query": "SELECT count(\"check_id\") as \"Number Warning\" FROM consul_health_checks",
-				"wheres": [
-					"\"status\" = 'warning'"
-				],
-				"groupbys": [
-					"\"service_name\""
-				]
-			}
-		},
-		"DashboardQuery": {
-			"type": "object",
-			"required": [
-				"query"
-			],
-			"properties": {
-				"label": {
-					"description": "Optional Y-axis user-facing label for this query",
-					"type": "string"
-				},
-				"range": {
-					"description": "Optional default range of the Y-axis",
-					"type": "object",
-					"required": [
-						"upper",
-						"lower"
-					],
-					"properties": {
-						"upper": {
-							"description": "Upper bound of the display range of the Y-axis",
-							"type": "integer",
-							"format": "int64"
-						},
-						"lower": {
-							"description": "Lower bound of the display range of the Y-axis",
-							"type": "integer",
-							"format": "int64"
-						}
-					}
-				},
-				"query": {
-					"type": "string"
-				},
-				"queryConfig": {
-					"$ref": "#/definitions/QueryConfig"
-				}
-			},
-			"example": {
-				"id": 4,
-				"cells": [
-					{
-						"x": 0,
-						"y": 0,
-						"w": 4,
-						"h": 4,
-						"name": "",
-						"queries": [
-							{
-								"query": "SELECT mean(\"usage_user\") AS \"usage_user\" FROM \"cpu\"",
-								"label": "%",
-								"queryConfig": {
-									"database": "",
-									"measurement": "cpu",
-									"retentionPolicy": "",
-									"fields": [
-										{
-											"field": "usage_user",
-											"funcs": [
-												"mean"
-											]
-										}
-									],
-									"tags": {},
-									"groupBy": {
-										"time": "",
-										"tags": []
-									},
-									"areTagsAccepted": false
-								}
-							}
-						],
-						"type": "line"
-					}
-				],
-				"name": "dashboard name",
-				"links": {
-					"self": "/chronograf/v1/dashboards/4"
-				}
-			}
-		},
-		"Dashboards": {
-			"description": "a list of dashboards",
-			"type": "object",
-			"properties": {
-				"dashboards": {
-					"type": "array",
-					"items": {
-						"$ref": "#/definitions/Dashboard"
-					}
-				}
-			}
-		},
-		"Dashboard": {
-			"type": "object",
-			"properties": {
-				"id": {
-					"description": "the unique dashboard id",
-					"type": "integer",
-					"format": "int64"
-				},
-				"cells": {
-					"description": "a list of dashboard visualizations",
-					"type": "array",
-					"items": {
-						"description": "cell visualization information",
-						"type": "object",
-						"properties": {
-							"x": {
-								"description": "X-coordinate of Cell in the Dashboard",
-								"type": "integer",
-								"format": "int32"
-							},
-							"y": {
-								"description": "Y-coordinate of Cell in the Dashboard",
-								"type": "integer",
-								"format": "int32"
-							},
-							"w": {
-								"description": "Width of Cell in the Dashboard",
-								"type": "integer",
-								"format": "int32",
-								"minimum": 1,
-								"default": 4
-							},
-							"h": {
-								"description": "Height of Cell in the Dashboard",
-								"type": "integer",
-								"format": "int32",
-								"minimum": 1,
-								"default": 4
-							},
-							"name": {
-								"description": "Name of Cell in the Dashboard",
-								"type": "string"
-							},
-							"queries": {
-								"description": "Time-series data queries for Cell.",
-								"type": "array",
-								"items": {
-									"$ref": "#/definitions/DashboardQuery"
-								}
-							},
-							"type": {
-								"description": "Cell visualization type",
-								"type": "string",
-								"enum": [
-									"single-stat",
-									"line",
-									"line-plus-single-stat",
-									"line-stacked",
-									"line-stepplot",
-									"bar"
-								],
-								"default": "line"
-							},
-							"links": {
-								"type": "object",
-								"properties": {
-									"self": {
-										"type": "string",
-										"description": "Self link mapping to this resource",
-										"format": "url"
-									}
-								}
-							}
-						}
-					}
-				},
-				"name": {
-					"description": "the user-facing name of the dashboard",
-					"type": "string"
-				},
-				"links": {
-					"type": "object",
-					"properties": {
-						"self": {
-							"type": "string",
-							"description": "Self link mapping to this resource",
-							"format": "url"
-						}
-					}
-				}
-			},
-			"example": {
-				"id": 4,
-				"cells": [
-					{
-						"x": 5,
-						"y": 5,
-						"w": 4,
-						"h": 4,
-						"name": "usage_user",
-						"queries": [
-							{
-								"query": "SELECT mean(\"usage_user\") AS \"usage_user\" FROM \"cpu\"",
-								"db": "telegraf",
-								"label": "%"
-							}
-						],
-						"type": "line"
-					},
-					{
-						"x": 0,
-						"y": 0,
-						"w": 4,
-						"h": 4,
-						"name": "usage_system",
-						"queries": [
-							{
-								"query": "SELECT mean(\"usage_system\") AS \"usage_system\" FROM \"cpu\"",
-								"db": "telegraf",
-								"label": "%"
-							}
-						],
-						"type": "line"
-					}
-				],
-				"name": "lalalalala",
-				"links": {
-					"self": "/chronograf/v1/dashboards/4"
-				}
-			}
-		},
-		"Routes": {
-			"type": "object",
-			"properties": {
-				"me": {
-					"description": "Location of the me endpoint.",
-					"type": "string",
-					"format": "url"
-				},
-				"layouts": {
-					"description": "Location of the layouts endpoint",
-					"type": "string",
-					"format": "url"
-				},
-				"sources": {
-					"description": "Location of the sources endpoint",
-					"type": "string",
-					"format": "url"
-				},
-				"mappings": {
-					"description": "Location of the application mappings endpoint",
-					"type": "string",
-					"format": "url"
-				},
-				"dashboards": {
-					"description": "location of the dashboards endpoint",
-					"type": "string",
-					"format": "url"
-				},
-				"external": {
-					"description": "external links provided to client, ex. status feed URL",
-					"type": "object",
-					"properties": {
-						"statusFeed": {
-							"description": "link to a JSON Feed for the News Feed on client's Status Page",
-							"type": "string",
-							"format": "url"
-						},
-						"custom": {
-							"description": "a collection of custom links set by the user to be rendered in the client User menu",
-							"type": "array",
-							"items": {
-								"type": "object",
-								"properties": {
-									"name": {
-										"type": "string"
-									},
-									"url": {
-										"type": "string",
-										"format": "url"
-									}
-								}
-							}
-						}
-					}
-				}
-			},
-			"example": {
-				"layouts": "/chronograf/v1/layouts",
-				"mappings": "/chronograf/v1/mappings",
-				"sources": "/chronograf/v1/sources",
-				"me": "/chronograf/v1/me",
-				"dashboards": "/chronograf/v1/dashboards",
-				"external": {
-					"statusFeed": "http://news.influxdata.com/feed.json",
-					"custom": [
-						{
-							"name": "InfluxData",
-							"url": "https://www.influxdata.com"
-						}
-					]
-				}
-			}
-		},
-		"Link": {
-			"type": "object",
-			"required": [
-				"rel",
-				"href"
-			],
-			"readOnly": true,
-			"description": "URI of resource.",
-			"properties": {
-				"rel": {
-					"type": "string"
-				},
-				"href": {
-					"type": "string",
-					"format": "url"
-				}
-			}
-		},
-		"Error": {
-			"type": "object",
-			"properties": {
-				"code": {
-					"type": "integer",
-					"format": "int32"
-				},
-				"message": {
-					"type": "string"
-				}
-			}
-		}
-	}
-=======
   "swagger": "2.0",
   "info": {
     "title": "Chronograf",
@@ -6902,6 +2714,7 @@
               "hipchat",
               "opsgenie",
               "pagerduty",
+              "pushover",
               "victorops",
               "smtp",
               "email",
@@ -8085,5 +3898,4 @@
       }
     }
   }
->>>>>>> 42b41bc5
 }