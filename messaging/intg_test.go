package messaging_test

import (
	// "fmt"
	// "net/url"
	"testing"

	//"github.com/influxdb/influxdb/messaging"
)

// Ensure a broker can join to another existing broker and copy a snapshot.
func TestBroker_Join(t *testing.T) {
	t.Skip()

	/*
		s0, s1 := NewServer(), NewUninitializedServer()
		defer s0.Close()
		defer s1.Close()

		// Retrieve broker references.
		b0, b1 := s0.Broker(), s1.Broker()

		// Create data on the first server.
		b0.CreateReplica(20, &url.URL{Host: "localhost"})
		b0.Subscribe(20, 1000)
		index, _ := b0.Publish(&messaging.Message{Type: 100, TopicID: 1000, Data: []byte("XXXX")})
		b0.Sync(index)

		// Join the second server.
		if err := b1.Join(b0.URL()); err != nil {
			t.Fatalf("join error: %s", err)
		}

		// Publish a message after the join & sync second broker.
		index, _ = b0.Publish(&messaging.Message{Type: 100, TopicID: 1000, Data: []byte("YYYY")})
		if err := b1.Sync(index); err != nil {
			t.Fatalf("unable to sync: idx=%d; err=%s", index, err)
		}

		// Verify the second server copied a snapshot of the first server.
		if r := b1.Replica(20); r == nil {
			t.Fatalf("replica not found")
		}

		// Check that one publish message was sent.
		if a := Messages(b1.MustReadAll(20)).Unicasted(); len(a) != 2 {
			t.Fatalf("message count mismatch: %d", len(a))
		} else if m := a[0]; string(m.Data) != `XXXX` {
			t.Fatalf("unexpected message: %s", m.Data)
		} else if m := a[1]; string(m.Data) != `YYYY` {
			t.Fatalf("unexpected message: %s", m.Data)
		}

		// Publish another message to ensure logs are appended after writer is advanced.
		index, _ = b0.Publish(&messaging.Message{Type: 100, TopicID: 1000, Data: []byte("ZZZZ")})
		if err := b1.Sync(index); err != nil {
			t.Fatalf("unable to sync: idx=%d; err=%s", index, err)
		}

		// Check messages one more time to ensure we have the last one.
		if a := Messages(b1.MustReadAll(20)).Unicasted(); len(a) != 3 {
			t.Fatalf("message count mismatch: %d", len(a))
		} else if m := a.Last(); string(m.Data) != `ZZZZ` {
			t.Fatalf("unexpected message: %s", m.Data)
		}
	*/
}

// Benchmarks a cluster of 3 brokers over HTTP.
func BenchmarkCluster_Publish(b *testing.B) {
	b.Skip("pending")
	/*
		c := NewCluster(3)
		defer c.Close()

		// Create replica and connect client.
		client := messaging.NewClient()
		client.Open("", []*url.URL{c.URL()})

		b.ResetTimer()

		var index uint64
		for i := 0; i < b.N; i++ {
			var err error
			index, err = client.Publish(&messaging.Message{Type: 0, TopicID: 1, Data: make([]byte, 50)})
			if err != nil {
				b.Fatalf("unexpected error: %s", err)
			}
		}

		// Wait for the broker to commit.
		c.MustSync(index)
	*/
}

<<<<<<< HEAD
/*
=======
// Ensure a client is properly redirected to the leader.
func TestClient_LeaderRedirect(t *testing.T) {
	c := NewCluster(3)
	defer c.Close()

	// Explicity tell the client to send its writes to a follower.
	c.Leader().Broker().CreateReplica(100, &url.URL{Host: "localhost"})
	client := messaging.NewClient(100)
	client.Open("", []*url.URL{c.Follower().Broker().URL()})

	// Ensure after writing to leader, client has correct leader URL.
	_, err := client.Publish(&messaging.Message{Type: 0, TopicID: 1, Data: make([]byte, 50)})
	if err != nil {
		t.Fatalf("unexpected error: %s", err)
	}
	if client.LeaderURL().String() != c.URL().String() {
		t.Fatalf("client not using expected leader, expected: %s, actual: %s", c.URL().String(), client.LeaderURL().String())
	}
}

>>>>>>> bb350211
// Cluster represents a set of joined Servers.
type Cluster struct {
	Servers []*Server
}

// NewCluster returns a Cluster with n servers.
func NewCluster(n int) *Cluster {
	c := &Cluster{}
	c.Servers = []*Server{NewServer()}

	// Join additional servers on.
	for i := 1; i < n; i++ {
		// Join each additional server to the first.
		other := NewUninitializedServer()
		if err := other.Broker().Join(c.Leader().Broker().URL()); err != nil {
			panic("join error: " + err.Error())
		}

		c.Servers = append(c.Servers, other)
	}

	return c
}

func (c *Cluster) Leader() *Server { return c.Servers[0] }
func (c *Cluster) URL() *url.URL   { return c.Leader().Broker().URL() }

// Follower returns a follower in the cluster -- if it exists -- and assuming
// that the first node is the leader.
func (c *Cluster) Follower() *Server {
	if len(c.Servers) > 1 {
		return c.Servers[1]
	} else {
		return nil
	}
}

// MustSync runs sync against every server in the cluster. Panic on error.
func (c *Cluster) MustSync(index uint64) {
	for i, s := range c.Servers {
		if err := s.Broker().Sync(index); err != nil {
			panic(fmt.Sprintf("sync error(%d): %s", i, err))
		}
	}
}

func (c *Cluster) Close() {
	for _, s := range c.Servers {
		s.Close()
	}
}
*/<|MERGE_RESOLUTION|>--- conflicted
+++ resolved
@@ -93,9 +93,7 @@
 	*/
 }
 
-<<<<<<< HEAD
 /*
-=======
 // Ensure a client is properly redirected to the leader.
 func TestClient_LeaderRedirect(t *testing.T) {
 	c := NewCluster(3)
@@ -116,7 +114,6 @@
 	}
 }
 
->>>>>>> bb350211
 // Cluster represents a set of joined Servers.
 type Cluster struct {
 	Servers []*Server
